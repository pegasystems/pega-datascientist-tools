--- conflicted
+++ resolved
@@ -27,18 +27,11 @@
                 "\n",
                 "import os  \n",
                 "import sys\n",
-<<<<<<< HEAD
                 "import plotly.io as pio\n",
                 "pio.renderers.default = \"notebook_connected\"\n",
                 "\n",
                 "sys.path.append(\"../../../\")\n",
                 "sys.path.append('../../python')"
-=======
-                "\n",
-                "current_dir = os.getcwd()  \n",
-                "base_dir = os.path.dirname(os.path.dirname(current_dir))  \n",
-                "sys.path.append(base_dir)  "
->>>>>>> 180b7a39
             ]
         },
         {
@@ -168,11 +161,7 @@
             "outputs": [],
             "source": [
                 "anon = DataAnonymization(\n",
-<<<<<<< HEAD
                 "    hds_folder=\"../../../../data/\",\n",
-=======
-                "    hds_folder=hds_path,\n",
->>>>>>> 180b7a39
                 "    mask_ih_names=False,\n",
                 "    mask_outcome_values=False,\n",
                 "    mask_context_key_values=False,\n",
