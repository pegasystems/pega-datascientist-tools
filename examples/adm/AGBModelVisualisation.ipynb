{
 "cells": [
  {
   "cell_type": "markdown",
   "metadata": {
    "nbsphinx": "hidden"
   },
   "source": [
    "## Link to article\n",
    "\n",
    "This notebook is included in the documentation, where the interactive Plotly charts show up. See:\n",
    "https://pegasystems.github.io/pega-datascientist-tools/Python/articles/graph_gallery.html"
   ]
  },
  {
   "cell_type": "markdown",
   "metadata": {},
   "source": [
    "# Analyzing ADM AGB models\n",
    "\n",
    "With the introduction of ADM Gradient Boosting, we now support tree-based models in ADM as an alternative to the traditional Bayesian approach. In prediction studio, there is some information on the predictors, the model performance et cetera. However, it is also possible to export the trees themselves to analyze them further. This example demonstrates some of the info you can extract yourself, including a visualisation of the actual trees - which also allows you to check the exact 'path' a prediction used through each individual tree. \n",
    "\n",
    "On a gradient boosting model page in prediction studio, you can download an export of the model under the 'actions' button in the top right. We've also shipped an example file of a pre-built tree in the data folder, and a 'dataset' to automatically import it from the internet. That is what we will be using for this example.\n",
    "\n",
    "## Imports"
   ]
  },
  {
   "cell_type": "code",
   "execution_count": 1,
   "metadata": {
    "nbsphinx": "hidden"
   },
   "outputs": [],
   "source": [
    "# These lines are only for rendering in the docs, and are hidden through Jupyter tags\n",
    "# Do not run if you're running the notebook seperately\n",
    "\n",
    "import plotly.io as pio\n",
    "\n",
    "pio.renderers.default = \"notebook_connected\"\n",
    "\n",
    "import sys\n",
    "\n",
    "sys.path.append(\"../../../\")\n",
    "\n",
    "import warnings\n",
    "\n",
    "warnings.simplefilter(\"ignore\", SyntaxWarning)"
   ]
  },
  {
   "cell_type": "code",
   "execution_count": null,
   "metadata": {},
   "outputs": [],
   "source": [
    "from pdstools import ADMTrees, datasets"
   ]
  },
  {
   "cell_type": "markdown",
   "metadata": {},
   "source": [
    "## Importing your own model export\n",
    "To import your own model, simply feed the path to the ADMTrees class. There are no additional parameters."
   ]
  },
  {
   "cell_type": "code",
<<<<<<< HEAD
   "execution_count": 3,
=======
   "execution_count": 2,
>>>>>>> a76a11ee
   "metadata": {},
   "outputs": [],
   "source": [
    "# ADMTrees(\"path/to/model_download.json\")"
   ]
  },
  {
   "cell_type": "markdown",
   "metadata": {},
   "source": [
    "For this example we will use the shipped example dataset, which you can simply import with the following line:"
   ]
  },
  {
   "cell_type": "code",
<<<<<<< HEAD
   "execution_count": 4,
=======
   "execution_count": 3,
>>>>>>> a76a11ee
   "metadata": {},
   "outputs": [],
   "source": [
    "Trees = datasets.sample_trees()"
   ]
  },
  {
   "cell_type": "markdown",
   "metadata": {},
   "source": [
    "## Exploring the ADMTrees class\n",
    "\n",
    "The raw export has quite a lot of information stored in it, which is not all easily accessible. For example, looking at the 'properties' attribute, we can see the configuration of the model."
   ]
  },
  {
   "cell_type": "code",
   "execution_count": null,
   "metadata": {},
   "outputs": [],
   "source": [
    "Trees.properties"
   ]
  },
  {
   "cell_type": "markdown",
   "metadata": {},
   "source": [
    "Most of this information is not particularly useful - but for example, you can find the maximum numbef of trees, the maximum depth of the trees and the outcome to label mapping. Information about the predictors is also stored here, which is extracted in the 'predictors' attribute."
   ]
  },
  {
   "cell_type": "code",
   "execution_count": null,
   "metadata": {},
   "outputs": [],
   "source": [
    "Trees.predictors"
   ]
  },
  {
   "cell_type": "markdown",
   "metadata": {},
   "source": [
    "Naturally, the raw trees are stored here too. They are stored in the 'model' attribute, in a list with each tree in json format. Let's look at a single tree."
   ]
  },
  {
   "cell_type": "code",
   "execution_count": null,
   "metadata": {},
   "outputs": [],
   "source": [
    "Trees.model[18]"
   ]
  },
  {
   "cell_type": "markdown",
   "metadata": {},
   "source": [
    "Each node has a 'score': the contribution to the final score, over all trees. Non-leaf nodes naturally have splits, which are expressed as a string. These can be inequality, equality or set splits. For example, we may see a split on Age being smaller than 42, but also pyName being one of {P1, P2, P3, P4, P6}. If this split evaluates to True, we follow the tree to the left node. Naturally, if it evaluates to False we follow to the right node. Lastly, each split also has a gain. This describes how well that split discriminates by splitting to the left and right nodes. \n",
    "\n",
    "Later we will revisit this tree structure, because for visualisation we need to slightly reformat it. But first, by nature of a boosting algorithm, looking at a single tree does not provide enough information to fully understand the model. For this, there are some properties of the ADMTrees class to look across trees. To start, we can call TreeStats to get an overview of the contribution of each tree to the final model."
   ]
  },
  {
   "cell_type": "code",
   "execution_count": null,
   "metadata": {},
   "outputs": [],
   "source": [
    "Trees.tree_stats.sample(5)"
   ]
  },
  {
   "cell_type": "markdown",
   "metadata": {},
   "source": [
    "In TreeStats, the index is the 'ID' of the tree, based on its position in the order of the 'model' attribute. The score corresponds to the score of the top-level node of that tree, and the 'depth' and 'nsplits' describe how deep the tree is, and how many splits are performed in total. For each split, the gain is added to the list in the 'gains' column. The mean of all splits in a tree is computed in the 'meangains' column.\n",
    "\n",
    "Some info about individual trees is also stored in attributes, such as the splits and gains for each tree."
   ]
  },
  {
   "cell_type": "code",
   "execution_count": null,
   "metadata": {},
   "outputs": [],
   "source": [
    "print(Trees.splits_per_tree[18])\n",
    "print(Trees.gains_per_tree[18])"
   ]
  },
  {
   "cell_type": "markdown",
   "metadata": {},
   "source": [
    "## Variables\n",
    "Now, if we are interested in the contribution and distribution of the splits per variable, we can look at the raw data in the groupedGainsPerSplit attribute, which returns a DataFrame, grouped by the split. In the 'gains' column you see a list of all of the gains produced by this split, and the 'n' column says how often this split is performed."
   ]
  },
  {
   "cell_type": "code",
   "execution_count": null,
   "metadata": {},
   "outputs": [],
   "source": [
    "Trees.grouped_gains_per_split"
   ]
  },
  {
   "cell_type": "markdown",
   "metadata": {},
   "source": [
    "Raw data is sometimes useful, but it's better to visualise. For this, simply call plotSplitsPerVariable(), which will produce a plot of the distribution of splits for each variable. Here, the orange line denotes the number of times the given split is performed, while the blue boxes display the distribution of gains corresponding to that split. By suppling a set of predictors as the 'subset' argument, not all predictors are plotted. For readability's sake, we've filtered only on a few specific splits.\n",
    "\n",
    "**Note 1:** Given that the gains can differ drastically between splits, some plots may not be very useful as-is. However, since they are Plotly plots they are interactive: hover over the data to see the raw numbers, and select a region within the plot to zoom in.\n",
    "**Note 2:** For categorical splits especially, the axis labels are typically not very readable. Even while hovering, there may be too much information. This is simply by nature of these splits. In this case, it may be more useful to look at the raw data in the groupedGainsPerSplit dataframe."
   ]
  },
  {
   "cell_type": "code",
   "execution_count": null,
   "metadata": {},
   "outputs": [],
   "source": [
<<<<<<< HEAD
    "preds = ['Customer.Age', 'Customer.LanguagePreference', 'pyName']\n",
    "Trees.plot_splits_per_variable(subset=preds);"
=======
    "preds = [\"Customer.Age\", \"Customer.LanguagePreference\", \"pyName\"]\n",
    "Trees.plotSplitsPerVariable(subset=preds);"
>>>>>>> a76a11ee
   ]
  },
  {
   "cell_type": "markdown",
   "metadata": {},
   "source": [
    "## Visualising the trees\n",
    "\n",
    "With the provided tree structures, it is also possible to visualise each tree individually. While of course each individual tree is used for scoring and thus one tree is on average only 1/50th of the total contribution, this still provides useful information of the inner workings of the algorithm. In the background, we transform the raw tree structure to a node and edges-based json structure, where each node gets an ID, and their child and parent nodes are linked"
   ]
  },
  {
   "cell_type": "code",
   "execution_count": null,
   "metadata": {},
   "outputs": [],
   "source": [
    "Trees.get_tree_representation(18)"
   ]
  },
  {
   "cell_type": "markdown",
   "metadata": {},
   "source": [
    "Then, we can visualise the tree as such:"
   ]
  },
  {
   "cell_type": "code",
   "execution_count": null,
   "metadata": {},
   "outputs": [],
   "source": [
    "Trees.plot_tree(18);"
   ]
  },
  {
   "cell_type": "markdown",
   "metadata": {},
   "source": [
    "## Plot prediction path\n",
    "\n",
    "With this tree, of course we can also show how a tree would score a set of input data 'x'. Simply pass a dictionary with variable:value pairs to plotTree's \"highlighted\" parameter, and that path is highlighted:"
   ]
  },
  {
   "cell_type": "code",
   "execution_count": null,
   "metadata": {},
   "outputs": [],
   "source": [
<<<<<<< HEAD
    "Trees.plot_tree(18, highlighted = {\"IH.MISSING.MISSING.Churned.pyHistoricalOutcomeCount\":2, \"IH.SMS.Outbound.Accept.pyHistoricalOutcomeCount\":0, \"pyName\": 'PremierChecking'});"
=======
    "Trees.plotTree(\n",
    "    18,\n",
    "    highlighted={\n",
    "        \"IH.MISSING.MISSING.Churned.pyHistoricalOutcomeCount\": 2,\n",
    "        \"IH.SMS.Outbound.Accept.pyHistoricalOutcomeCount\": 0,\n",
    "        \"pyName\": \"PremierChecking\",\n",
    "    },\n",
    ");"
>>>>>>> a76a11ee
   ]
  },
  {
   "cell_type": "markdown",
   "metadata": {},
   "source": [
    "Of course that also works if we define x first and then feed that as the highlighted parameter."
   ]
  },
  {
   "cell_type": "code",
   "execution_count": null,
   "metadata": {},
   "outputs": [],
   "source": [
<<<<<<< HEAD
    "x = {\"IH.MISSING.MISSING.Churned.pyHistoricalOutcomeCount\":2, \"IH.SMS.Outbound.Accept.pyHistoricalOutcomeCount\":0, \"pyName\": 'NotPremierChecking'}\n",
    "Trees.plot_tree(18, highlighted=x);"
=======
    "x = {\n",
    "    \"IH.MISSING.MISSING.Churned.pyHistoricalOutcomeCount\": 2,\n",
    "    \"IH.SMS.Outbound.Accept.pyHistoricalOutcomeCount\": 0,\n",
    "    \"pyName\": \"NotPremierChecking\",\n",
    "}\n",
    "Trees.plotTree(18, highlighted=x);"
>>>>>>> a76a11ee
   ]
  },
  {
   "cell_type": "markdown",
   "metadata": {},
   "source": [
    "Thus far we've only look at tree 18, but of course we can plot different trees as well. This is also where these visualisations aren't always as useful, because the trees can get quite large and hard to read:"
   ]
  },
  {
   "cell_type": "code",
   "execution_count": null,
   "metadata": {},
   "outputs": [],
   "source": [
<<<<<<< HEAD
    "Trees.plot_tree(30);"
=======
    "Trees.plotTree(15);"
>>>>>>> a76a11ee
   ]
  },
  {
   "cell_type": "markdown",
   "metadata": {},
   "source": [
    "Note it is possible to export these trees by calling functions on the raw model, such as 'write_png' or 'write_pdf':\n",
    "\n",
    "```python\n",
    "Trees.plotTree(4, highlighted=x).write_png('Tree.png')\n",
    "Trees.plotTree(4, highlighted=x).write_pdf('Tree.pdf')\n",
    "```\n",
    "\n",
    "#### Random input data\n",
    "For this demo, I want to generate some random input parameters, so a quick function to do that is this:"
   ]
  },
  {
   "cell_type": "code",
<<<<<<< HEAD
   "execution_count": 17,
=======
   "execution_count": 21,
>>>>>>> a76a11ee
   "metadata": {},
   "outputs": [],
   "source": [
    "def sampleX(trees):\n",
    "    from random import sample\n",
    "\n",
    "    x = {}\n",
    "    for variable, values in trees.all_values_per_split.items():\n",
    "        if len(values) == 1:\n",
    "            if \"true\" in values or \"false\" in values:\n",
    "                values = {\"true\", \"false\"}\n",
    "            if isinstance(list(values)[0], str):\n",
    "                try:\n",
    "                    float(list(values)[0])\n",
    "                except:\n",
    "                    values = values.union({\"Other\"})\n",
    "        x[variable] = sample(list(values), 1)[0]\n",
    "    return x\n",
    "\n",
    "\n",
    "randomX = sampleX(Trees)"
   ]
  },
  {
   "cell_type": "markdown",
   "metadata": {},
   "source": [
    "## Replicating scores\n",
    "Lastly, with a given x and each scoring tree both stored, we can replicate the score the models would give to that customer by simply letting each tree predict a score. By calling 'getAllVisitedNodes', we get an overview of all visited nodes, each split that was performed and the scores contributed by each individual tree. By default this is sorted by their scores. This also gives us an idea of the relative 'importance' of each tree for the final prediction. "
   ]
  },
  {
   "cell_type": "code",
   "execution_count": null,
   "metadata": {},
   "outputs": [],
   "source": [
    "scores = Trees.get_all_visited_nodes(randomX)\n",
    "scores"
   ]
  },
  {
   "cell_type": "markdown",
   "metadata": {},
   "source": [
    "Now, to get to the final score we simply sum up the scores, and then normalize them to a range between 0 and 1:"
   ]
  },
  {
   "cell_type": "code",
   "execution_count": null,
   "metadata": {},
   "outputs": [],
   "source": [
    "import math\n",
    "\n",
    "1 / (1 + math.exp(-scores[\"score\"].sum()))"
   ]
  },
  {
   "cell_type": "markdown",
   "metadata": {},
   "source": [
    "And to simplify this even further, simply call the 'score' function to get the final score."
   ]
  },
  {
   "cell_type": "code",
   "execution_count": null,
   "metadata": {},
   "outputs": [],
   "source": [
    "Trees.score(randomX)"
   ]
  },
  {
   "cell_type": "markdown",
   "metadata": {},
   "source": [
    "Finally, we can also plot the contribution of each tree towards the final propensity of the prediction. Simply call the plotContributionPerTree function with a given x. This shows, for each individual tree, the scores, the cumulative mean of those scores and the running propensity. Here you can clearly see that the average score is quite negative, so as we would expect the final propensity is also quite low."
   ]
  },
  {
   "cell_type": "code",
   "execution_count": null,
   "metadata": {},
   "outputs": [],
   "source": [
    "Trees.plot_contribution_per_tree(randomX);"
   ]
  },
  {
   "cell_type": "markdown",
   "metadata": {},
   "source": [
    "These are the current features of the ADMTrees class. As always, if you have suggestions, please do not hesitate to open a GitHub issue or pull request!"
   ]
  }
 ],
 "metadata": {
  "kernelspec": {
   "display_name": ".venv",
   "language": "python",
   "name": "python3"
  },
  "language_info": {
   "codemirror_mode": {
    "name": "ipython",
    "version": 3
   },
   "file_extension": ".py",
   "mimetype": "text/x-python",
   "name": "python",
   "nbconvert_exporter": "python",
   "pygments_lexer": "ipython3",
<<<<<<< HEAD
   "version": "3.12.3"
=======
   "version": "3.10.15"
>>>>>>> a76a11ee
  },
  "orig_nbformat": 4
 },
 "nbformat": 4,
 "nbformat_minor": 2
}<|MERGE_RESOLUTION|>--- conflicted
+++ resolved
@@ -68,11 +68,7 @@
   },
   {
    "cell_type": "code",
-<<<<<<< HEAD
    "execution_count": 3,
-=======
-   "execution_count": 2,
->>>>>>> a76a11ee
    "metadata": {},
    "outputs": [],
    "source": [
@@ -88,11 +84,7 @@
   },
   {
    "cell_type": "code",
-<<<<<<< HEAD
    "execution_count": 4,
-=======
-   "execution_count": 3,
->>>>>>> a76a11ee
    "metadata": {},
    "outputs": [],
    "source": [
@@ -219,13 +211,8 @@
    "metadata": {},
    "outputs": [],
    "source": [
-<<<<<<< HEAD
     "preds = ['Customer.Age', 'Customer.LanguagePreference', 'pyName']\n",
     "Trees.plot_splits_per_variable(subset=preds);"
-=======
-    "preds = [\"Customer.Age\", \"Customer.LanguagePreference\", \"pyName\"]\n",
-    "Trees.plotSplitsPerVariable(subset=preds);"
->>>>>>> a76a11ee
    ]
   },
   {
@@ -277,18 +264,7 @@
    "metadata": {},
    "outputs": [],
    "source": [
-<<<<<<< HEAD
     "Trees.plot_tree(18, highlighted = {\"IH.MISSING.MISSING.Churned.pyHistoricalOutcomeCount\":2, \"IH.SMS.Outbound.Accept.pyHistoricalOutcomeCount\":0, \"pyName\": 'PremierChecking'});"
-=======
-    "Trees.plotTree(\n",
-    "    18,\n",
-    "    highlighted={\n",
-    "        \"IH.MISSING.MISSING.Churned.pyHistoricalOutcomeCount\": 2,\n",
-    "        \"IH.SMS.Outbound.Accept.pyHistoricalOutcomeCount\": 0,\n",
-    "        \"pyName\": \"PremierChecking\",\n",
-    "    },\n",
-    ");"
->>>>>>> a76a11ee
    ]
   },
   {
@@ -304,17 +280,8 @@
    "metadata": {},
    "outputs": [],
    "source": [
-<<<<<<< HEAD
     "x = {\"IH.MISSING.MISSING.Churned.pyHistoricalOutcomeCount\":2, \"IH.SMS.Outbound.Accept.pyHistoricalOutcomeCount\":0, \"pyName\": 'NotPremierChecking'}\n",
     "Trees.plot_tree(18, highlighted=x);"
-=======
-    "x = {\n",
-    "    \"IH.MISSING.MISSING.Churned.pyHistoricalOutcomeCount\": 2,\n",
-    "    \"IH.SMS.Outbound.Accept.pyHistoricalOutcomeCount\": 0,\n",
-    "    \"pyName\": \"NotPremierChecking\",\n",
-    "}\n",
-    "Trees.plotTree(18, highlighted=x);"
->>>>>>> a76a11ee
    ]
   },
   {
@@ -330,11 +297,7 @@
    "metadata": {},
    "outputs": [],
    "source": [
-<<<<<<< HEAD
     "Trees.plot_tree(30);"
-=======
-    "Trees.plotTree(15);"
->>>>>>> a76a11ee
    ]
   },
   {
@@ -354,11 +317,7 @@
   },
   {
    "cell_type": "code",
-<<<<<<< HEAD
    "execution_count": 17,
-=======
-   "execution_count": 21,
->>>>>>> a76a11ee
    "metadata": {},
    "outputs": [],
    "source": [
@@ -461,6 +420,7 @@
  "metadata": {
   "kernelspec": {
    "display_name": ".venv",
+   "display_name": ".venv",
    "language": "python",
    "name": "python3"
   },
@@ -474,11 +434,7 @@
    "name": "python",
    "nbconvert_exporter": "python",
    "pygments_lexer": "ipython3",
-<<<<<<< HEAD
    "version": "3.12.3"
-=======
-   "version": "3.10.15"
->>>>>>> a76a11ee
   },
   "orig_nbformat": 4
  },
