--- conflicted
+++ resolved
@@ -337,12 +337,8 @@
    "mimetype": "text/x-python",
    "name": "python",
    "nbconvert_exporter": "python",
-<<<<<<< HEAD
-   "pygments_lexer": "ipython3"
-=======
    "pygments_lexer": "ipython3",
    "version": "3.12.3"
->>>>>>> 51ac7238
   }
  },
  "nbformat": 4,
