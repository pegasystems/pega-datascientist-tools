--- conflicted
+++ resolved
@@ -182,7 +182,7 @@
     elif extension == ".parquet":
         file = pl.scan_parquet(file)
 
-    elif extension.casefold() in {".feather",".ipc",".arrow"}:
+    elif extension.casefold() in {".feather", ".ipc", ".arrow"}:
         if isinstance(file, BytesIO):
             file = pl.read_ipc(file).lazy()
         else:
@@ -312,7 +312,7 @@
     elif target == "ValueFinder":
         names = ValueFinder_names
     else:
-        raise ValueError(f'Target {target} not found.')
+        raise ValueError(f"Target {target} not found.")
     for file in files_dir:
         match = [file for name in names if re.findall(name.casefold(), file.casefold())]
         if len(match) > 0:
@@ -744,11 +744,7 @@
 
     The Z-ratio is a measure of how the propensity in a bin differs from the average,
     but takes into account the size of the bin and thus is statistically more relevant.
-<<<<<<< HEAD
     It represents the number of standard deviations from the avreage,
-=======
-    It represents the number of standard deviations from the avreage, 
->>>>>>> 8af40408
     so centers around 0. The wider the spread, the better the predictor is.
 
     To recreate the OOTB ZRatios from the datamart, use in a groupby.
@@ -764,10 +760,6 @@
     Examples
     --------
     >>> df.groupby(['ModelID', 'PredictorName']).agg([zRatio()]).explode()
-<<<<<<< HEAD
-=======
-
->>>>>>> 8af40408
     """
 
     def getFracs(posCol=pl.col("BinPositives"), negCol=pl.col("BinNegatives")):
@@ -790,7 +782,6 @@
     return zRatioimpl(*getFracs(posCol, negCol), posCol.sum(), negCol.sum())
 
 
-<<<<<<< HEAD
 def LogOdds(
     Positives=pl.col("Positives"),
     Negatives=pl.col("ResponseCount") - pl.col("Positives"),
@@ -811,9 +802,6 @@
 
 
 def readClientCredentialFile(credentialFile):  # pragma: no cover
-=======
-def readClientCredentialFile(credentialFile):
->>>>>>> 8af40408
     outputdict = {}
     with open(credentialFile) as f:
         for idx, line in enumerate(f.readlines()):
