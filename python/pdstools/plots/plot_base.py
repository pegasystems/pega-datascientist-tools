--- conflicted
+++ resolved
@@ -311,16 +311,23 @@
             if partition is None:
                 for facet in facets:
                     figlist.append(plotFunc(facet=facet, *args, **kwargs))
-<<<<<<< HEAD
+            elif partition == "facet":
+                order = kwargs.pop("order", None)
+                for facet_val, groupdf in kwargs.pop("df").groupby(facets):
+                    figlist.append(
+                        plotFunc(
+                            df=groupdf,
+                            facet=None,
+                            facet_val=facet_val,
+                            order=order[facet_val] if order is not None else None,
+                            *args,
+                            **kwargs,
+                        )
+                    )
             else:
                 order = kwargs.pop("order", None)
                 df = kwargs.pop("df")
                 for facet_val, groupdf in df.groupby(facets[0]):
-=======
-            elif partition == "facet":
-                order = kwargs.pop("order", None)
-                for facet_val, groupdf in kwargs.pop("df").groupby(facets):
->>>>>>> 8fdde071
                     figlist.append(
                         plotFunc(
                             df=groupdf,
