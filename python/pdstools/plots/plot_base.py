from typing import Optional, Union, Dict, List
import pandas as pd
import polars as pl
from .plots_plotly import ADMVisualisations as plotly
from ..utils.cdh_utils import (
    defaultPredictorCategorization,
    weighed_performance_polars,
    weighed_average_polars,
)
from ..utils.errors import NotApplicableError
import plotly.graph_objs as go


class Plots:
    def __init__(self):
        self.hasModels = self.modelData is not None
        self.hasPredictorBinning = self.predictorData is not None
        self.hasCombined = hasattr(self, "combinedData")
        if self.import_strategy == "eager":
            if self.hasModels:
                self.hasMultipleSnapshots = (
                    self.modelData.select(pl.col("SnapshotTime").n_unique() > 1)
                    .collect()
                    .item()
                )

    @property
    def AvailableVisualisations(self):
        df = pl.DataFrame(
            {
                "plotPerformanceSuccessRateBubbleChart": [1, 0, 0],
                "plotPerformanceAndSuccessRateOverTime": [1, 0, 1],
                "plotOverTime": [1, 0, 1],
                "plotResponseCountMatrix": [1, 0, 1],
                "plotPropositionSuccessRates": [1, 0, 0],
                "plotScoreDistribution": [1, 1, 0],
                "plotPredictorBinning": [1, 1, 0],
                "plotPredictorPerformance": [1, 1, 0],
                "plotPredictorPerformanceHeatmap": [1, 1, 0],
                "plotImpactInfluence": [1, 1, 0],
                "plotResponseGain": [1, 0, 0],
                "plotModelsByPositives": [1, 0, 0],
                "plotTreeMap": [1, 0, 0],
            },
        )
        df = df.transpose().with_column(pl.Series(df.columns))
        df.columns = ["modelData", "predictorData", "Multiple snapshots", "Type"]
        return df.select(["Type", "modelData", "predictorData", "Multiple snapshots"])

    @property
    def ApplicableVisualisations(self):
        if self.import_strategy != "eager":
            raise ValueError("Function only supported in eager mode.")
        df = self.AvailableVisualisations
        if not self.hasModels:
            df = df.filter(pl.col("modelData") == 0)
        if not self.hasPredictorBinning:
            df = df.filter(pl.col("predictorData") == 0)
        if not self.hasMultipleSnapshots:
            df = df.filter(pl.col("Multiple snapshots") == 0)
        return df.get_column("Type").to_list()

    def plotApplicable(self):
        allplots = []
        for plot in self.ApplicableVisualisations:
            allplots.append(eval(str("self." + plot))())
        return allplots

    @staticmethod
    def top_n(
        df,
        top_n,
        to_plot: str = "PerformanceBin",
        facets: Optional[List] = None,
    ):
        """Subsets Table to contain only top_n predictors.

        Parameters
        ----------
        df : pl.DataFrame
            Table to subset
        top_n : int
            Number of top predictors
        to_plot: str
            Metric to use for comparing predictors
        facets : list
            Subsets top_n predictors over facets. Seperate top predictors for each facet

        Returns
        -------
        (pl.DataFrame, Dict)
            Subsetted dataframe with a dictionary of facet : predictor order pairs
        """

        if top_n < 1:
            return df

        if facets:
            df = df.join(
                df.groupby(facets + ["PredictorName"])
                .agg(pl.median("PerformanceBin"))
                .select(
                    pl.col(facets + ["PredictorName"])
                    .sort_by(["PerformanceBin", "PredictorName"])
                    .tail(top_n)
                    .list()
                    .over(facets)
                    .flatten()
                ),
                on=(facets + ["PredictorName"]),
            )

        else:
            df = df.join(
                df.filter(pl.col("PredictorName").cast(pl.Utf8) != "Classifier")
                .groupby("PredictorName")
                .agg(pl.median(to_plot))
                .sort("PerformanceBin")
                .tail(top_n)
                .select("PredictorName"),
                on="PredictorName",
            )
        return df

    def _subset_data(
        self,
        table: str,
        required_columns: set,
        query: Union[str, Dict[str, list]] = None,
        multi_snapshot: bool = False,
        last: bool = False,
        facets=None,
        active_only: bool = False,
        include_cols: Optional[list] = None,
    ) -> pd.DataFrame:
        """Retrieves and subsets the data and performs some assertion checks

        Parameters
        ----------
        table : str
            Which table to retrieve from the ADMDatamart object
            (modelData, predictorData or combinedData)
        required_columns : set
            Which columns we want to use for the visualisation
            Asserts those columns are in the data, and returns only those columns for efficiency
            By default, the context keys are added as required columns.
        query : Union[str, dict], default = None
            The query to supply to _apply_query
            If a string, uses the default Pandas query function
            Else, a dict of lists where the key is the column name of the dataframe
            and the corresponding value is a list of values to keep in the dataframe
        multi_snapshot : bool, default = None
            Whether to make sure there are multiple snapshots present in the data
            Sometimes required for visualisations over time
        last : bool, default = False
            Whether to subset on just the last known value for each model ID/predictor/bin
        active_only : bool, default = False
            Whether to subset on just the active predictors
        include_cols: Optional[list]
            Extra columns to include in the subsetting

        Returns
        -------
        pd.DataFrame
            The subsetted dataframe
        """
        if not hasattr(self, table) or getattr(self, table) is None:
            raise NotApplicableError(
                f"This visualisation requires {table}, but that table isn't in this dataset."
            )

        df = getattr(self, table)
        if table != "predictorData":
            required_columns = required_columns.union(self.context_keys)

        assert required_columns.issubset(
            df.columns
        ), f"The following columns are missing in the data: {required_columns - set(df.columns)}"

        df = self._apply_query(df, query)

        # if multi_snapshot and not last:
        #     if not df["SnapshotTime"].nunique() > 1:
        #         raise self.NotApplicableError(
        #             "There is only one snapshot, so this visualisation doesn't make sense."
        #         ) #Move check to plots directly

        if last:
            df = self.last(df, "lazy")

        if active_only and "PredictorName" in df.columns:
            df = df.filter(pl.col("EntryType") == "Active")

        df, facets = self._generateFacets(df, facets)

        if include_cols is not None:
            required_columns = set(list(required_columns) + include_cols)
            df, include_cols = self._generateFacets(df, include_cols)

        if facets is not [None] and facets is not None:
            required_columns = set(list(required_columns) + facets)
        required_columns = {x for x in required_columns if x is not None}

        return (
            df.select(list(required_columns)).with_columns(
                pl.col(pl.Categorical).cast(pl.Utf8)
            ),
            facets,
        )

    def _generateFacets(self, df, facets: Union[str, list, set] = None) -> list:
        if facets is None:
            return df, [None]
        if not isinstance(facets, list):
            facets = [facets]
        for facet in facets:
            if "/" in facet:
                df = df.with_columns(
                    pl.concat_str(
                        pl.col(facet.split("/")).cast(pl.Utf8).fill_null("NA"), sep="/"
                    ).alias(facet)
                )
            df = df.with_column(pl.col(facet).cast(pl.Utf8).fill_null("MISSING"))

        return df, facets

    def facettedPlot(self, facets, plotFunc, partition=None, *args, **kwargs):
        if kwargs.pop("verbose", False):
            print(partition)
        if len(facets) > 0 and facets[0] is not None:
            figlist = []
            if partition is None:
                for facet in facets:
                    figlist.append(plotFunc(facet=facet, *args, **kwargs))
            else:
                if partition == "by":
                    for name, groupdf in (
                        kwargs.pop("df")
                        .partition_by(kwargs.pop("by"), as_dict=True)
                        .items()
                    ):
                        figlist.append(
                            plotFunc(
                                facet=facet, name=name, df=groupdf, *args, **kwargs
                            )
                        )
                elif partition == "facet":
                    order = kwargs.pop("order", None)
                    for facet_val, groupdf in (
                        kwargs.pop("df").partition_by(facets, as_dict=True).items()
                    ):
                        figlist.append(
                            plotFunc(
                                df=groupdf,
                                facet=None,
                                facet_val=facet_val,
                                order=order[facet_val],
                                *args,
                                **kwargs,
                            )
                        )
            return figlist if len(figlist) > 1 else figlist[0]
        else:
            return plotFunc(*args, **kwargs)

    def plotPerformanceSuccessRateBubbleChart(
        self,
        last: bool = True,
        add_bottom_left_text: bool = True,
        query: Union[str, dict] = None,
        facets: Optional[list] = None,
        **kwargs,
    ) -> go.FigureWidget:
        """Creates bubble chart similar to ADM OOTB.

        Parameters
        ----------
        last: bool, default = True
            Whether to only look at the last snapshot (recommended)
        add_bottom_left_text: bool, default = True
            Whether to display how many models are in the bottom left of the chart
            In other words, who have no performance and no success rate
        query: Union[str, dict], default = None
            The query to supply to _apply_query
            If a string, uses the default Pandas query function
            Else, a dict of lists where the key is the column name of the dataframe
            and the corresponding value is a list of values to keep in the dataframe
        facets: list, default = None
            Whether to add facets to the plot, should be a list of columns

        Keyword arguments
        -----------------
        round : int, default = 5
            To how many digits to round the hover data
        plotting_engine: str
            'plotly' or a custom plot class
        return_df : bool
            If set to True, returns the dataframe instead of the plot
            Can be useful for debugging or replicating the plots

        Notes
        -----
        See the docs for the plotly plots (plots_plotly.py)
        to see further parameters for this plot.

        Returns
        -------
        go.FigureWidget
        """
        plotting_engine = self.get_engine(
            kwargs.pop("plotting_engine", self.plotting_engine)
        )()

        table = "modelData"
        required_columns = {
            "ModelID",
            "Performance",
            "SuccessRate",
            "ResponseCount",
            "Name",
        }

        df, facets = self._subset_data(
            table=table,
            required_columns=required_columns,
            query=query,
            facets=facets,
            last=last,
        )
        df = df.with_columns(
            (pl.col(["Performance", "SuccessRate"]) * pl.lit(100)).round(
                kwargs.pop("round", 5)
            )
        )
        with pl.StringCache():
            df = df.collect()
        if kwargs.pop("return_df", False):
            return df

        return self.facettedPlot(
            facets,
            plotting_engine.PerformanceSuccessRateBubbleChart,
            df=df,
            add_bottom_left_text=add_bottom_left_text,
            context_keys=self.context_keys,
            query=query,
            **kwargs,
        )

    def plotOverTime(
        self,
        metric: str = "Performance",
        by: str = "ModelID",
        every: int = "1d",
        query: Union[str, dict] = None,
        facets: Optional[list] = None,
        **kwargs,
    ) -> go.FigureWidget:
        """Plots a given metric over time

        Parameters
        ----------
        metric: str, default = Performance
            The metric to plot over time. One of the following:
            {ResponseCount, Performance, SuccessRate, Positives, weighted_performance}
        by: str, default = ModelID
            What variable to group the data by
            One of {ModelID, Name}
        every: int, default = 1d
            How often to consider the metrics
        query: Union[str, dict], default = None
            The query to supply to _apply_query
            If a string, uses the default Pandas query function
            Else, a dict of lists where the key is the column name of the dataframe
            and the corresponding value is a list of values to keep in the dataframe
        facets: list, default = None
            Whether to add facets to the plot, should be a list of columns

        Keyword arguments
        -----------------
        plotting_engine: str
            'plotly' or a custom plot class
        return_df : bool
            If set to True, returns the dataframe instead of the plot
            Can be useful for debugging or replicating the plots

        Notes
        -----
        See the docs for the plotly plots (plots_plotly.py)
        to see further parameters for this plot.

        Returns
        -------
        go.FigureWidget
        """
        plotting_engine = self.get_engine(
            kwargs.pop("plotting_engine", self.plotting_engine)
        )()

        table = "modelData"
        multi_snapshot = True
        required_columns = {
            "ModelID",
            "Name",
            "SnapshotTime",
            "ResponseCount",
            "Performance",
            "SuccessRate",
            "Positives",
        }
        df, facets = self._subset_data(
            table,
            required_columns,
            query,
            facets=facets,
            multi_snapshot=multi_snapshot,
            include_cols=[by],
        )
        df = df.sort(by="SnapshotTime")

        groupby = [by]
        if len(facets) > 0 and facets[0] is not None:
            groupby = groupby + facets
        if metric in ["Performance", "weighted_performance", "SuccessRate"]:
            df = (
                df.groupby_dynamic("SnapshotTime", every=every, by=groupby)
                .agg(
                    [
                        (pl.sum("Positives") / pl.sum("ResponseCount")).alias(
                            "SuccessRate"
                        ),
                        weighed_performance_polars().alias("weighted_performance"),
                    ]
                )
                .with_column(pl.col("weighted_performance") * 100)
            ).sort(["SnapshotTime", by])
        else:
            df = self._create_sign_df(
                df,
                by=groupby,
                what=metric,
                every=every,
                mask=False,
                pivot=False,
            )
        if metric == "Performance":
            metric = "weighted_performance"

        with pl.StringCache():
            df = df.collect()
        if kwargs.pop("return_df", False):
            return df

        return self.facettedPlot(
            facets,
            plotting_engine.OverTime,
            df=df,
            metric=metric,
            by=by,
            query=query,
            **kwargs,
        )

    def plotPropositionSuccessRates(
        self,
        metric: str = "SuccessRate",
        by: str = "Name",
        show_error: bool = True,
        top_n=0,
        subsetted_top_n=False,
        query: Union[str, dict] = None,
        facets: Optional[list] = None,
        **kwargs,
    ) -> go.FigureWidget:
        """Plots all latest proposition success rates

        Parameters
        ----------
        metric: str, default = SuccessRate
            Can be changed to plot a different metric
        by: str, default = Name
            What variable to group the data by
            One of {ModelID, Name}
        show_error: bool, default = True
            Whether to show error bars in the bar plots
        query: Union[str, dict], default = None
            The query to supply to _apply_query
            If a string, uses the default Pandas query function
            Else, a dict of lists where the key is the column name of the dataframe
            and the corresponding value is a list of values to keep in the dataframe
        facets: list, default = None
            Whether to add facets to the plot, should be a list of columns

        Keyword arguments
        -----------------
        plotting_engine: str
            'plotly' or a custom plot class
        return_df : bool
            If set to True, returns the dataframe instead of the plot
            Can be useful for debugging or replicating the plots

        Notes
        -----
        See the docs for the plotly plots (plots_plotly.py)
        to see further parameters for this plot.

        Returns
        -------
        go.FigureWidget
        """
        plotting_engine = self.get_engine(
            kwargs.get("plotting_engine", self.plotting_engine)
        )()

        table = "modelData"
        last = True
        required_columns = {"ModelID", "Name", "SuccessRate"}
        df, facets = self._subset_data(
            table,
            required_columns,
            query,
            facets=facets,
            last=last,
            include_cols=[metric, by],
        )
        top_n_by = by if facets == [None] else facets + [by]
        if top_n > 0:  # TODO: fix.
            df = df.join(
                df.groupby(facets)
                .agg(pl.mean(metric))
                .sort(metric)
                .tail(top_n)
                .select(facets),
                on=facets,
            )
        with pl.StringCache():
            df = df.collect()

        if kwargs.pop("return_df", False):
            return df

        return self.facettedPlot(
            facets,
            plotting_engine.PropositionSuccessRates,
            partition="facet",
            df=df,
            metric=metric,
            by=by,
            show_error=show_error,
            query=query,
            **kwargs,
        )

    def plotScoreDistribution(
        self,
        by: str = "ModelID",
        show_zero_responses: bool = False,
        modelids: Optional[List] = None,
        query: Union[str, dict] = None,
        show_each=False,
        **kwargs,
    ) -> go.FigureWidget:
        """Plots the score distribution, similar to OOTB

        Parameters
        ----------
        by: str, default = Name
            What variable to group the data by
            One of {ModelID, Name}
        show_zero_responses: bool, default = False
            Whether to include bins with no responses at all
        query: Union[str, dict], default = None
            The query to supply to _apply_query
            If a string, uses the default Pandas query function
            Else, a dict of lists where the key is the column name of the dataframe
            and the corresponding value is a list of values to keep in the dataframe

        Keyword arguments
        -----------------
        plotting_engine: str
            'plotly' or a custom plot class
        return_df : bool
            If set to True, returns the dataframe instead of the plot
            Can be useful for debugging or replicating the plots

        Notes
        -----
        See the docs for the plotly plots (plots_plotly.py)
        to see further parameters for this plot.

        Returns
        -------
        go.FigureWidget
        """
        plotting_engine = self.get_engine(
            kwargs.get("plotting_engine", self.plotting_engine)
        )()
        table = "combinedData"
        required_columns = {
            "PredictorName",
            "Name",
            "BinIndex",
            "BinSymbol",
            "BinResponseCount",
            "BinPropensity",
            "ModelID",
        }
        df, _ = self._subset_data(table, required_columns, query)
        if modelids is not None:
            df = df.filter(pl.col("ModelID").is_in(modelids))
        with pl.StringCache():
            df = df.filter(pl.col("PredictorName") == "Classifier").collect()

        if kwargs.pop("return_df", False):
            return df

        return self.facettedPlot(
            ["ModelID"],
            plotting_engine.ScoreDistribution,
            partition="facet",
            df=df,
            by=by,
            show_zero_responses=show_zero_responses,
            show_each=show_each,
            query=query,
            **kwargs,
        )

    def plotPredictorBinning(
        self,
        predictors: list = None,
        modelids: list = None,
        show_each=False,
        query: Union[str, dict] = None,
        **kwargs,
    ) -> go.FigureWidget:
        """Plots the binning of given predictors

        Parameters
        ----------
        predictors: list, default = None
            An optional list of predictors to plot the bins for
            Useful for plotting one or more variables over multiple models
        modelids: list, default = None
            An optional list of model ids to plot the predictors for
        query: Union[str, dict], default = None
            The query to supply to _apply_query
            If a string, uses the default Pandas query function
            Else, a dict of lists where the key is the column name of the dataframe
            and the corresponding value is a list of values to keep in the dataframe

        Keyword arguments
        -----------------
        plotting_engine: str
            'plotly' or a custom plot class
        return_df : bool
            If set to True, returns the dataframe instead of the plot
            Can be useful for debugging or replicating the plots

        Notes
        -----
        See the docs for the plotly plots (plots_plotly.py)
        to see further parameters for this plot.

        Returns
        -------
        go.FigureWidget
        """
        plotting_engine = self.get_engine(
            kwargs.get("plotting_engine", self.plotting_engine)
        )()
        table = "combinedData"
        last = True
        required_columns = {
            "PredictorName",
            "Name",
            "BinIndex",
            "BinSymbol",
            "BinResponseCount",
            "BinPropensity",
            "ModelID",
        }
        df, _ = self._subset_data(table, required_columns, query, last=last)
        df = df.filter(pl.col("PredictorName") != "Classifier")
        if modelids is not None:
            df = df.filter(pl.col("ModelID").is_in(modelids))
        if predictors is not None:
            df = df.filter(pl.col("PredictorName").is_in(predictors))
        with pl.StringCache():
            df = df.collect()

        if df["ModelID"].n_unique() == 0:
            raise ValueError(
                "No model found. Please check if model ID is also in the combined data set."
            )

        if kwargs.pop("return_df", False):
            return df

        return self.facettedPlot(
            ["ModelID", "PredictorName"],
            plotting_engine.PredictorBinning,
            partition="facet",
            df=df,
            query=query,
            show_each=show_each,
            **kwargs,
        )

    def plotPredictorPerformance(
        self,
        top_n: int = 0,
        active_only: bool = False,
        to_plot="Performance",
        query: Union[str, dict] = None,
        facets: Optional[list] = None,
        **kwargs,
    ) -> go.FigureWidget:
        """Plots a bar chart of the performance of the predictors

        By default, this plot shows the performance over all models
        Use the querying functionality to drill down into a more specific subset

        Parameters
        ----------
        top_n: int, default = 0
            How many of the top predictors to show in the plot
        active_only: bool, default = False
            Whether to only plot active predictors
        to_plot: str, default = Performance
            Metric to compare predictors
        query: Union[str, dict], default = None
            The query to supply to _apply_query
            If a string, uses the default Pandas query function
            Else, a dict of lists where the key is the column name of the dataframe
            and the corresponding value is a list of values to keep in the dataframe
        facets: list, default = None
            Whether to add facets to the plot, should be a list of columns
        Keyword arguments
        -----------------
        categorization: method
            Optional argument to supply your own predictor categorization method
            Useful if you want to be more specific in the legend of the plot
            Function should return a string from a string
        plotting_engine: str
            'plotly' or a custom plot class
        return_df : bool
            If set to True, returns the dataframe instead of the plot
            Can be useful for debugging or replicating the plots

        Notes
        -----
        See the docs for the plotly plots (plots_plotly.py)
        to see further parameters for this plot.

        Returns
        -------
        go.FigureWidget
        """
        plotting_engine = self.get_engine(
            kwargs.get("plotting_engine", self.plotting_engine)
        )()
        if to_plot == "Performance":
            to_plot = "PerformanceBin"

        table = "combinedData"
        last = True
        required_columns = {
            "Channel",
            "PredictorName",
            "Name",
            "ResponseCountBin",
            to_plot,
            "Type",
        }

        df, facets = self._subset_data(
            table,
            required_columns,
            query,
            last=last,
            facets=facets,
            active_only=active_only,
        )

        categorization = kwargs.pop("categorization", defaultPredictorCategorization)

        df = (
            df.unique()
            .filter(pl.col("PredictorName") != "Classifier")
            .with_columns(pl.col("PredictorName"),
                          categorization().alias("Legend"))
        )

        separate = kwargs.pop("separate", False)
        with pl.StringCache():
            df = df.collect()

        if separate:
            partition = "facet"
            df = self.top_n(df, top_n, to_plot, facets=facets)

            order = {}
            for facet, group_df in (
                df.groupby(facets + ["PredictorName"])
                .agg(pl.median("PerformanceBin"))
                .sort("PerformanceBin")
                .partition_by(facets, as_dict=True)
                .items()
            ):
                order[facet] = group_df.get_column("PredictorName").to_list()

        else:
            partition = None
            df = self.top_n(df, top_n, to_plot)  # TODO: add groupby
            order = (
                df.groupby("PredictorName")
                .agg(pl.median(to_plot))
                .fill_nan(0)
                .sort(to_plot, reverse=False)
                .get_column("PredictorName")
                .to_list()
            )

<<<<<<< HEAD
        if to_plot == "PerformanceBin":
            df = df.with_column(pl.col(to_plot) * 100)
        if kwargs.pop("return_df", False):
            return df, order

        return self.facettedPlot(
            facets,
            plotting_engine.PredictorPerformance,
            partition=partition,
            df=df,
            order=order,
            query=query,
            to_plot=to_plot,
            **kwargs,
        )

    def plotPredictorCategoryPerformance(
        self,
        active_only: bool = False,
        to_plot="Performance",
        query: Union[str, dict] = None,
        facets: Optional[list] = None,
        categorization=defaultPredictorCategorization,
        **kwargs,
    ) -> go.FigureWidget:
        """Plots a bar chart of the performance of the predictor categories

        By default, this plot shows the performance over all models
        Use the querying functionality to drill down into a more specific subset

        Parameters
        ----------
        active_only: bool, default = False
            Whether to only plot active predictors
        to_plot: str, default = Performance
            Metric to compare predictor categories
        query: Union[str, dict], default = None
            The query to supply to _apply_query
            If a string, uses the default Pandas query function
            Else, a dict of lists where the key is the column name of the dataframe
            and the corresponding value is a list of values to keep in the dataframe
        facets: list, default = None
            Whether to add facets to the plot, should be a list of columns
        categorization: method
            Function that categorizes predictors into groups. Function should return
            a string from a string.
            Ex.  categorization("IH.LastLogin") --> IH
        Keyword arguments
        -----------------
        plotting_engine: str
            'plotly' or a custom plot class
        separate: bool
            If set to true, dataset is subsetted using the facet column, creating seperate
            plots
        return_df : bool
            If set to True, returns the dataframe instead of the plot
            Can be useful for debugging or replicating the plots

        Notes
        -----
        See the docs for the plotly plots (plots_plotly.py)
        to see further parameters for this plot.

        Returns
        -------
        go.FigureWidget
        """
        plotting_engine = self.get_engine(
            kwargs.get("plotting_engine", self.plotting_engine)
        )()
        if to_plot == "Performance":
            to_plot = "PerformanceBin"

        table = "combinedData"
        last = True
        required_columns = {
            "Configuration",
            "Channel",
            "Direction",
            "PredictorName",
            "Name",
            "BinResponseCount",
            to_plot,
            "Type",
        }

        df, facets = self._subset_data(
            table,
            required_columns,
            query,
            last=last,
            facets=facets,
            active_only=active_only,
        )
        df = df.filter(pl.col("PredictorName").cast(pl.Utf8) != "Classifier")

        with pl.StringCache():
            df = df.collect().with_columns(
                pl.col("PredictorName"),
                categorization().alias("Predictor Category"))
            

        df = (
            df.groupby(facets + ["Name", "Predictor Category"])
            .agg(
                weighed_average_polars("PerformanceBin", "BinResponseCount").alias(
                    "PerformanceBin"
                )
            )
            .with_columns(
                [
                    (pl.col("Predictor Category").alias("Legend")),
                    (pl.col("PerformanceBin") * 100),
                ]
            )
=======
        order = (
            df.groupby("PredictorName")
            .agg(pl.mean(to_plot))
            .fill_nan(0)
            .sort(to_plot)
            .get_column("PredictorName")
            .to_list()
>>>>>>> d82b3375
        )

        if kwargs.pop("separate", False):
            partition = "facet"
        else:
            partition = None

        if kwargs.pop("return_df", False):
            return df

        return self.facettedPlot(
            facets,
            plotting_engine.PredictorPerformance,
            partition=partition,
            df=df,
            y="Predictor Category",
            query=query,
            to_plot=to_plot,
            **kwargs,
        )

    def plotPredictorPerformanceHeatmap(
        self,
        top_n: int = 0,
        by="Name",
        active_only: bool = False,
        query: Union[str, dict] = None,
        facets: list = None,
        **kwargs,
    ) -> go.FigureWidget:
        """Plots heatmap of the performance of the predictors

        By default, this plot shows the performance over all models
        Use the querying functionality to drill down into a more specific subset

        Parameters
        ----------
        top_n: int, default = 0
            How many of the top predictors to show in the plot
        by: str, default = Name
            The column to use at the x axis of the heatmap
        active_only: bool, default = False
            Whether to only plot active predictors
        query: Union[str, dict], default = None
            The query to supply to _apply_query
            If a string, uses the default Pandas query function
            Else, a dict of lists where the key is the column name of the dataframe
            and the corresponding value is a list of values to keep in the dataframe
        facets: list, default = None
            Whether to add facets to the plot, should be a list of columns

        Keyword arguments
        -----------------
        plotting_engine: str
            'plotly' or a custom plot class
        return_df : bool
            If set to True, returns the dataframe instead of the plot
            Can be useful for debugging or replicating the plots

        Notes
        -----
        See the docs for the plotly plots (plots_plotly.py)
        to see further parameters for this plot.

        Returns
        -------
        go.FigureWidget
        """
        plotting_engine = self.get_engine(
            kwargs.get("plotting_engine", self.plotting_engine)
        )()
        table = "combinedData"
        required_columns = {"PredictorName", "Name", "PerformanceBin"}
        if by is not None:
            required_columns = required_columns.union(
                set([col for col in by.split("/")] + ["ResponseCount"])
            )
        df, facets = self._subset_data(
            table,
            required_columns,
            query,
            active_only=active_only,
            facets=facets,
            last=True,
        )

        df, facet_col = self._generateFacets(df, by)
        df = self.pivot_df(df, by=facet_col, top_n=top_n)
        df = df.with_column(pl.all().exclude(facet_col) * 100)

        if kwargs.pop("return_df", False):
            return df

        if kwargs.get("separate", False):
            partition = "facet"
        else:
            partition = None

        return self.facettedPlot(
            facets,
            plotting_engine.PredictorPerformanceHeatmap,
            partition=partition,
            df=df,
            query=query,
            by=by,
            **kwargs,
        )

    def plotResponseGain(
        self,
        by: str = "Channel",
        query: Union[str, dict] = None,
        facets=None,
        **kwargs,
    ) -> go.FigureWidget:
        """Plots the cumulative response per model

        Parameters
        ----------
        by: str, default = Channel
            The column by which to calculate response gain
            Default is Channel, to see the response/gain chart per channel
        query: Union[str, dict], default = None
            The query to supply to _apply_query
            If a string, uses the default Pandas query function
            Else, a dict of lists where the key is the column name of the dataframe
            and the corresponding value is a list of values to keep in the dataframe
        facets: list, default = None
            Whether to add facets to the plot, should be a list of columns

        Keyword arguments
        -----------------
        plotting_engine: str
            This chart is only supported in plotly
        return_df : bool
            If set to True, returns the dataframe instead of the plot
            Can be useful for debugging or replicating the plots

        Notes
        -----
        See the docs for the plotly plots (plots_plotly.py).
        Plotly has an additional post_plot function defining some more actions,
        such as writing to html automatically or displaying figures while facetting.

        Returns
        -------
        go.FigureWidget
        """
        if kwargs.get("plotting_engine", self.plotting_engine) != "plotly":
            print("Plot is only available in Plotly.")

        table = "modelData"
        last = True
        required_columns = {"ResponseCount", "ModelID"}

        if by is not None:
            required_columns = required_columns.union(
                set([col for col in by.split("/")] + ["ResponseCount"])
            )
        df, facets = self._subset_data(
            table, required_columns, query, facets=facets, last=last
        )
        df, by = self._generateFacets(df, by)
        with pl.StringCache():
            df = self.response_gain_df(df, by=by).sort(by + ["TotalModelsFraction"]).collect()

        if kwargs.pop("return_df", False):
            return df

        return self.facettedPlot(facets, plotly().ResponseGain, df=df, by=by, **kwargs)

    def plotModelsByPositives(
        self,
        by: str = "Channel",
        query: Union[str, dict] = None,
        facets=None,
        **kwargs,
    ) -> go.FigureWidget:
        """Plots the percentage of models vs the number of positive responses

        Parameters
        ----------
        by: str, default = Channel
            The column to calculate the model percentage by
        query: Union[str, dict], default = None
            The query to supply to _apply_query
            If a string, uses the default Pandas query function
            Else, a dict of lists where the key is the column name of the dataframe
            and the corresponding value is a list of values to keep in the dataframe
        facets: list, default = None
            Whether to add facets to the plot, should be a list of columns

        Keyword arguments
        -----------------
        plotting_engine: str
            This chart is only supported in plotly
        return_df : bool
            If set to True, returns the dataframe instead of the plot
            Can be useful for debugging or replicating the plots

        Notes
        -----
        See the docs for the plotly plots (plots_plotly.py).
        Plotly has an additional post_plot function defining some more actions,
        such as writing to html automatically or displaying figures while facetting.

        Returns
        -------
        go.FigureWidget
        """
        if kwargs.get("plotting_engine", self.plotting_engine) != "plotly":
            print("Plot is only available in Plotly.")
        table = "modelData"
        last = True
        required_columns = {by, "Positives", "ModelID"}
        df, facets = self._subset_data(
            table, required_columns, query, facets=facets, last=last
        )
        with pl.StringCache():
            df = self.models_by_positives_df(df, by=by).collect()
        if kwargs.pop("return_df", False):
            return df

        return self.facettedPlot(
            facets,
            plotly().ModelsByPositives,
            df=df,
            by="Channel",
            query=query,
            **kwargs,
        )

    def plotTreeMap(
        self,
        color_var: str = "performance_weighted",
        by: str = "ModelID",
        value_in_text: bool = True,
        midpoint: Optional[float] = None,
        query: Union[str, dict] = None,
        **kwargs,
    ) -> go.FigureWidget:
        """Plots a treemap to view performance over multiple context keys

        Parameters
        ----------
        color : str, default = performance_weighted
            The column to set as the color of the squares
            One out of:
            {responsecount, responsecount_log, positives,
            positives_log, percentage_without_responses,
            performance_weighted, successrate}
        by: str, default = Channel
            The column to use as the size of the squares
        value_in_text: bool, default = True
            Whether to print the values of the swuares in the squares
        midpoint : Optional[float]
            A parameter to assert more control over the color distribution
            Set near 0 to give lower values a 'higher' color
            Set near 1 to give higher values a 'lower' color
            Necessary for, for example, Success Rate, where rates lie very far apart
            If not supplied in such cases, there is no difference in the color
            between low values such as 0.001 and 0.1, so midpoint should be set low
        query: Union[str, dict], default = None
            The query to supply to _apply_query
            If a string, uses the default Pandas query function
            Else, a dict of lists where the key is the column name of the dataframe
            and the corresponding value is a list of values to keep in the dataframe
        facets: list, default = None
            Whether to add facets to the plot, should be a list of columns

        Keyword arguments
        -----------------
        colorscale: list
            Give a list of hex values to override the default colors
            Should consist of three colors: 'low', 'neutral' and 'high'
        plotting_engine: str
            This chart is only supported in plotly
        return_df : bool
            If set to True, returns the dataframe instead of the plot
            Can be useful for debugging or replicating the plots

        Notes
        -----
        See the docs for the plotly plots (plots_plotly.py).
        Plotly has an additional post_plot function defining some more actions,
        such as writing to html automatically or displaying figures while facetting.

        Returns
        -------
        go.FigureWidget
        """
        if kwargs.get("plotting_engine", self.plotting_engine) != "plotly":
            print("Plot is only available in Plotly.")

        levels = kwargs.pop("levels", self.context_keys)
        mapping = {
            f"{by}_count": "Model count",
            "Percentage_without_responses": "Percentage without responses",
            "ResponseCount_sum": "Response Count sum",
            "SuccessRate_mean": "Success Rate mean",
            "Performance_weighted": "Performance weighted mean",
            "Positives_sum": "Positives sum",
        }
        with pl.StringCache():
            df = (
                self.model_summary(by=by, query=query, context_keys=levels)
                .select(
                    [
                        pl.col(levels).cast(pl.Utf8),
                        pl.col(list(mapping.keys())),
                    ]
                )
                .rename(mapping)
                .sort(levels)
                .fill_null("Missing")
                .with_column(
                    (pl.col("Performance weighted mean") * 100).fill_nan(pl.lit(50))
                )
                .fill_nan(0)
                .collect()
            )

        if "Issue" in df.columns and "OmniChannel" in df["Issue"].unique():
            print(
                "WARNING: This plot does not work for OmniChannel models. For that reason, we filter those out by default."
            )
            df = df.filter(pl.col("Issue") != "OmniChannel")

        defaults = {
            "responsecount": [
                "Response Count sum",
                "Model count",
                "Responses per model, per context key combination",
                False,
                False,
                None,
            ],
            "responsecount_log": [
                "Response Count sum",
                "Model count",
                "Log responses per model, per context key combination",
                False,
                True,
                None,
            ],
            "positives": [
                "Positives sum",
                "Model count",
                "Positives per model, per context key combination",
                False,
                False,
                None,
            ],
            "positives_log": [
                "Positives sum",
                "Model count",
                "Log Positives per model, per context key combination",
                False,
                True,
                None,
            ],
            "percentage_without_responses": [
                "Percentage without responses",
                "Model count",
                "Percentage without responses, per context key combination",
                True,
                False,
                None,
            ],
            "performance_weighted": [
                "Performance weighted mean",
                "Model count",
                "Weighted mean performance, per context key combination",
                False,
                False,
                None,
            ],
            "successrate": [
                "Success Rate mean",
                "Model count",
                "Success rate, per context key combination",
                False,
                False,
                0.5,
            ],
        }

        if isinstance(color_var, int):
            color_var = list(defaults.keys())[color_var]
        else:
            color_var = color_var.lower()
        color = kwargs.pop("color_col", defaults[color_var][0])
        values = kwargs.pop("groupby_col", defaults[color_var][1])
        title = kwargs.pop("title", defaults[color_var][2])
        reverse_scale = kwargs.pop("reverse_scale", defaults[color_var][3])
        log = kwargs.pop("log", defaults[color_var][4])
        if midpoint is not None:
            midpoint = defaults[color_var][5]

        format = "%" if color_var in list(defaults.keys())[4:] else ""
        if kwargs.pop("return_df", False):
            return df
        return plotly().TreeMap(
            df=df,
            color=color,
            values=values,
            title=title,
            reverse_scale=reverse_scale,
            log=log,
            midpoint=midpoint,
            format=format,
            context_keys=levels,
            value_in_text=value_in_text,
            query=query,
            **kwargs,
        )

    def plotPredictorCount(
        self,
        facets: Optional[List],
        query: Union[str, dict] = None,
        by: str = "Type",
        **kwargs,
    ):

        plotting_engine = self.get_engine(
            kwargs.get("plotting_engine", self.plotting_engine)
        )()

        required_columns = {
            "Name",
            "EntryType",
            "PredictorName",
        }
        table = "combinedData"
        last = True
        df, facets = self._subset_data(
            table,
            required_columns,
            query,
            facets=facets,
            last=last,
            include_cols=[by],
        )

        df = (
            df.filter(pl.col("PredictorName") != "Classifier")
            .groupby(pl.all().exclude("PredictorName"))
            .agg(pl.n_unique("PredictorName").alias("Predictor Count"))
        )

        overall = (
            df.groupby(pl.all().exclude(["PredictorName", "Type", "Predictor Count"]))
            .agg(pl.sum("Predictor Count"))
            .with_column(pl.lit("Overall").alias("Type"))
        )

        with pl.StringCache():
            df = (
                pl.concat([df, overall.select(df.columns)])
                .with_column(pl.col("Predictor Count").cast(pl.Int64))
                .sort(["EntryType", "Type"])
                .collect()
            )
        if kwargs.pop("return_df", False):
            return df

        return self.facettedPlot(
            facets,
            plotting_engine.PredictorCount,
            df=df,
            **kwargs,
        )
    <|MERGE_RESOLUTION|>--- conflicted
+++ resolved
@@ -821,8 +821,6 @@
                 .get_column("PredictorName")
                 .to_list()
             )
-
-<<<<<<< HEAD
         if to_plot == "PerformanceBin":
             df = df.with_column(pl.col(to_plot) * 100)
         if kwargs.pop("return_df", False):
@@ -938,7 +936,6 @@
                     (pl.col("PerformanceBin") * 100),
                 ]
             )
-=======
         order = (
             df.groupby("PredictorName")
             .agg(pl.mean(to_plot))
@@ -946,7 +943,6 @@
             .sort(to_plot)
             .get_column("PredictorName")
             .to_list()
->>>>>>> d82b3375
         )
 
         if kwargs.pop("separate", False):
