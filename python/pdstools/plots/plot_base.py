--- conflicted
+++ resolved
@@ -2,17 +2,12 @@
 import pandas as pd
 import polars as pl
 from .plots_plotly import ADMVisualisations as plotly
-<<<<<<< HEAD
 from ..utils.cdh_utils import (
     defaultPredictorCategorization,
     weighed_performance_polars,
     weighed_average_polars,
 )
-import matplotlib.pyplot as plt
-=======
-from ..utils.cdh_utils import defaultPredictorCategorization, weighed_performance_polars
 from ..utils.errors import NotApplicableError
->>>>>>> 9b07051a
 import plotly.graph_objs as go
 
 
@@ -753,22 +748,12 @@
         return_df : bool
             If set to True, returns the dataframe instead of the plot
             Can be useful for debugging or replicating the plots
-<<<<<<< HEAD
-        Additional keyword arguments
-        ----------------------------
-        See the docs for either the matplotlib plots (plots_mpl.py) or the
-        plotly plots (plots_plotly.py). Some visualisations have parameters
-        that differ slightly between the two, and plotly has an additional
-        post_plot function defining some more actions, such as writing to
-        html automatically or displaying figures while facetting.
-=======
 
         Notes
         -----
         See the docs for the plotly plots (plots_plotly.py)
         to see further parameters for this plot.
 
->>>>>>> 9b07051a
         Returns
         -------
         go.FigureWidget
@@ -811,8 +796,6 @@
                 pl.col("PredictorName").apply(categorization).alias("Legend")
             )
 
-<<<<<<< HEAD
-        asc = plotting_engine.__module__.split(".")[1] == "plots_mpl"
 
         if separate:
             partition = "facet"
@@ -823,7 +806,7 @@
                 df.groupby("PredictorName")
                 .agg(pl.mean(to_plot))
                 .fill_nan(0)
-                .sort(to_plot, reverse=asc)
+                .sort(to_plot, reverse=False)
                 .get_column("PredictorName")
                 .to_list()
             )
@@ -910,14 +893,6 @@
             df.sort("Predictor Category")
             .unique()
             .get_column("Predictor Category")
-=======
-        order = (
-            df.groupby("PredictorName")
-            .agg(pl.mean(to_plot))
-            .fill_nan(0)
-            .sort(to_plot, reverse=False)
-            .get_column("PredictorName")
->>>>>>> 9b07051a
             .to_list()
         )
         if kwargs.pop("separate", False):
