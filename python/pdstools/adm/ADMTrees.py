--- conflicted
+++ resolved
@@ -126,28 +126,6 @@
         if self.trees is None:
             raise ValueError("Import unsuccesful.")
 
-<<<<<<< HEAD
-=======
-        logging.info("Read succesful, extracting predictors.")
-        self.predictors = self.getPredictors()
-        logging.info("Calculating tree stats.")
-        self.treeStats = self.getTreeStats()
-        (
-            self.splitsPerTree,
-            self.gainsPerTree,
-            self.gainsPerSplit,
-        ) = self.getGainsPerSplit()
-        logging.info("Calculating grouped gains per split.")
-        self.groupedGainsPerSplit = self.getGroupedGainsPerSplit()
-        logging.info("Calculating all values per split.")
-        self.allValuesPerSplit = self.getAllValuesPerSplit()
-        logging.info("Calculating splits per variable type.")
-        self.splitsPerVariableType = self.computeCategorizationOverTime(
-            predictorCategorization=kwargs.pop("predictorCategorization", None)
-        )
-        logging.info("Tree model initialization done.")
-
->>>>>>> 8af40408
     def _read_model(self, file, **kwargs):
         def _import(file):
             logging.info("Trying regular import.")
