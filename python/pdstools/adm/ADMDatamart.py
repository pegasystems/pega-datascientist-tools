from __future__ import annotations

__all__ = ["ADMDatamart"]

import datetime
import logging
import os
from functools import cached_property
from pathlib import Path
from typing import Callable, Iterable, List, Literal, Optional, Tuple, Union

import polars as pl

from .. import pega_io
from ..pega_io.File import read_dataflow_output, read_ds_export
from ..utils import cdh_utils
from ..utils.cdh_utils import _polars_capitalize
from ..utils.types import QUERY
from . import Schema
from .ADMTrees import AGB
from .Aggregates import Aggregates
from .BinAggregator import BinAggregator
from .CDH_Guidelines import CDHGuidelines
from .Plots import Plots
from .Reports import Reports

logger = logging.getLogger(__name__)


class ADMDatamart:
    """
    Monitor and analyze ADM data from the Pega Datamart.

    To initialize this class, either
    1. Initialize directly with the model_df and predictor_df polars LazyFrames
    2. Use one of the class methods: `from_ds_export`, `from_s3` or `from_dataflow_export`

    This class will read in the data from different sources, properly structure them
    from further analysis, and apply correct typing and useful renaming.

    There is also a few "namespaces" that you can call from this class:

    - `.plot` contains ready-made plots to analyze the data with
    - `.aggregates` contains mostly internal data aggregations queries
    - `.agb` contains analysis utilities for Adaptive Gradient Boosting models
    - `.generate` leads to some ready-made reports, such as the Health Check
    - `.bin_aggregator` allows you to compare the bins across various models

    Parameters
    ----------
    model_df : pl.LazyFrame, optional
        The Polars LazyFrame representation of the model snapshot table.
    predictor_df : pl.LazyFrame, optional
        The Polars LazyFrame represenation of the predictor binning table.
    query : QUERY, optional
        An optional query to apply to the input data.
        For details, see :meth:`pdstools.utils.cdh_utils._apply_query`.
    extract_pyname_keys : bool, default = True
        Whether to extract extra keys from the `pyName` column.
        In older Pega versions, this contained pyTreatment among other
        (customizable) fields. By default True

    Examples
    --------
    >>> from pdstools import ADMDatamart
    >>> from glob import glob
    >>> dm = ADMDatamart(
             model_df = pl.scan_parquet('models.parquet'),
             predictor_df = pl.scan_parquet('predictors.parquet')
             query = {"Configuration":["Web_Click_Through"]}
             )
    >>> dm = ADMDatamart.from_ds_export(base_path='/my_export_folder')
    >>> dm = ADMDatamart.from_s3("pega_export")
    >>> dm = ADMDatamart.from_dataflow_export(glob("data/models*"), glob("data/preds*"))

    Note
    ----
    This class depends on two datasets:

    - `pyModelSnapshots` corresponds to the `model_data` attribute
    - `pyADMPredictorSnapshots` corresponds to the `predictor_data` attribute

    For instructions on how to download these datasets, please refer to the following
    article: https://docs.pega.com/bundle/platform/page/platform/decision-management/exporting-monitoring-database.html

    See Also
    --------
    pdstools.adm.Plots : The out of the box plots on the Datamart data
    pdstools.adm.Reports : Methods to generate the Health Check and Model Report
    pdstools.utils.cdh_utils._apply_query : How to query the ADMDatamart class and methods
    """

    model_data: Optional[pl.LazyFrame]
    predictor_data: Optional[pl.LazyFrame]
    combined_data: Optional[pl.LazyFrame]
    plot: Plots
    aggregates: Aggregates
    agb: AGB
    generate: Reports
    cdh_guidelines: CDHGuidelines
    bin_aggregator: BinAggregator

    def __init__(
        self,
        model_df: Optional[pl.LazyFrame] = None,
        predictor_df: Optional[pl.LazyFrame] = None,
        *,
        query: Optional[QUERY] = None,
        extract_pyname_keys: bool = True,
    ) -> None:
        self.context_keys: List[str] = [
            "Channel",
            "Direction",
            "Issue",
            "Group",
            "Name",
        ]

        self.plot = Plots(datamart=self)
        self.aggregates = Aggregates(datamart=self)
        self.agb = AGB(datamart=self)
        self.generate = Reports(datamart=self)
        self.cdh_guidelines = CDHGuidelines()

        self.model_data = self._validate_model_data(
            model_df, query=query, extract_pyname_keys=extract_pyname_keys
        )

        # TODO shouldnt we subset the predictor data to the model IDs also in the model data - if that is present
        self.predictor_data = self._validate_predictor_data(predictor_df)

        self.combined_data = self.aggregates._combine_data(
            self.model_data, self.predictor_data
        )

        self.bin_aggregator = BinAggregator(dm=self)  # attach after model_data

    @classmethod
    def from_ds_export(
        cls,
        model_filename: Optional[str] = None,
        predictor_filename: Optional[str] = None,
        base_path: Union[os.PathLike, str] = ".",
        *,
        query: Optional[QUERY] = None,
        extract_pyname_keys: bool = True,
    ):
        """Import the ADMDatamart class from a Pega Dataset Export

        Parameters
        ----------
        model_filename : Optional[str], optional
            The full path or name (if base_path is given) to the model snapshot files,
            by default None
        predictor_filename : Optional[str], optional
            The full path or name (if base_path is given) to the predictor binning
            snapshot files, by default None
        base_path : Union[os.PathLike, str], optional
            A base path to provide so that we can automatically find the most recent
            files for both the model and predictor snapshots, if model_filename and
            predictor_filename are not given as full paths, by default "."
        query : Optional[QUERY], optional
            An optional argument to filter out selected data, by default None
        extract_pyname_keys : bool, optional
            Whether to extract additional keys from the `pyName` column, by default True

        Returns
        -------
        ADMDatamart
            The properly initialized ADMDatamart class

        Examples
        --------
        >>> from pdstools import ADMDatamart

        >>> # To automatically find the most recent files in the 'my_export_folder' dir:
        >>> dm = ADMDatamart.from_ds_export(base_path='/my_export_folder')

        >>> # To specify individual files:
        >>> dm = ADMDatamart.from_ds_export(
                model_df='/Downloads/model_snapshots.parquet',
                predictor_df = '/Downloads/predictor_snapshots.parquet'
                )

        Note
        ----
        By default, the dataset export in Infinity returns a zip file per table.
        You do not need to open up this zip file! You can simply point to the zip,
        and this method will be able to read in the underlying data.

        See Also
        --------
        pdstools.pega_io.File.read_ds_export : More information on file compatibility
        pdstools.utils.cdh_utils._apply_query : How to query the ADMDatamart class and methods
        """
        # "model_data"/"predictor_data" are magic keywords
        # to automatically find data files in base_path
        model_df = read_ds_export(model_filename or "model_data", base_path)
        predictor_df = read_ds_export(predictor_filename or "predictor_data", base_path)
        return cls(
            model_df, predictor_df, query=query, extract_pyname_keys=extract_pyname_keys
        )

    @classmethod
    def from_s3(cls):
        """Not implemented yet. Please let us know if you would like this functionality!"""
        ...

    @classmethod
    def from_dataflow_export(
        cls,
        model_data_files: Union[Iterable[str], str],
        predictor_data_files: Union[Iterable[str], str],
        *,
        query: Optional[QUERY] = None,
        extract_pyname_keys: bool = True,
        cache_file_prefix: str = "",
        extension: Literal["json"] = "json",
        compression: Literal["gzip"] = "gzip",
        cache_directory: Union[os.PathLike, str] = "cache",
    ):
        """Read in data generated by a data flow, such as the Prediction Studio export.

        Dataflows are able to export data from and to various sources.
        As they are meant to be used in production, they are highly resiliant.
        For every partition and every node, a dataflow will output a small json file
        every few seconds. While this is great for production loads, it can be a bit
        more tricky to read in the data for smaller-scale and ad-hoc analyses.

        This method aims to make the ingestion of such highly partitioned data easier.
        It reads in every individual small json file that the dataflow has output,
        and caches them to a parquet file in the `cache_directory` folder.
        As such, if you re-run this method later with more data added since the last
        export, we will not read in from the (slow) dataflow files, but rather from the
        (much faster) cache.

        Parameters
        ----------
        model_data_files : Union[Iterable[str], str]
            A list of files to read in as the model snapshots
        predictor_data_files : Union[Iterable[str], str]
            A list of files to read in as the predictor snapshots
        query : Optional[QUERY], optional
            A, by default None
        extract_pyname_keys : bool, optional
            Whether to extract extra keys from the pyName column, by default True
        cache_file_prefix : str, optional
            An optional prefix for the cache files, by default ""
        extension : Literal[&quot;json&quot;], optional
            The extension of the source data, by default "json"
        compression : Literal[&quot;gzip&quot;], optional
            The compression of the source files, by default "gzip"
        cache_directory : Union[os.PathLike, str], optional
            Where to store the cached files, by default "cache"

        Returns
        -------
        ADMDatamart
            An initialized instance of the datamart class

        Examples
        --------
        >>> from pdstools import ADMDatamart
        >>> import glob
        >>> dm = ADMDatamart.from_dataflow_export(glob("data/models*"), glob("data/preds*"))

        See also
        --------
        pdstools.utils.cdh_utils._apply_query : How to query the ADMDatamart class and methods
        glob : Makes creating lists of files much easier
        """
        model_data = read_dataflow_output(
            model_data_files,
            cache_file_prefix + "model_data",
            extension=extension,
            compression=compression,
            cache_directory=cache_directory,
        )

        predictor_data = read_dataflow_output(
            predictor_data_files,
            cache_file_prefix + "predictor_data",
            extension=extension,
            compression=compression,
            cache_directory=cache_directory,
        )
        return cls(
            model_df=model_data,
            predictor_df=predictor_data,
            query=query,
            extract_pyname_keys=extract_pyname_keys,
        )

    def _validate_model_data(
        self,
        df: Optional[pl.LazyFrame],
        query: Optional[QUERY] = None,
        extract_pyname_keys: bool = True,
    ) -> Optional[pl.LazyFrame]:
        """Internal method to validate model data"""
        if df is None:
            logger.info("No model data available.")
            return df

        df = _polars_capitalize(df)
        schema = df.collect_schema()
        if extract_pyname_keys and "Name" in schema.names():
            df = cdh_utils._extract_keys(df)

        if "Treatment" in schema.names():
            self.context_keys.append("Treatment")

        self.context_keys = [k for k in self.context_keys if k in schema.names()]

        df = df.with_columns(
            SuccessRate=(pl.col("Positives") / pl.col("ResponseCount")).fill_nan(
                pl.lit(0)
            ),
        )
        if not isinstance(schema["SnapshotTime"], pl.Datetime):
            df = df.with_columns(SnapshotTime=cdh_utils.parse_pega_date_time_formats())

        df = cdh_utils._apply_schema_types(df, Schema.ADMModelSnapshot)

        return cdh_utils._apply_query(df, query)

    def _validate_predictor_data(
        self, df: Optional[pl.LazyFrame]
    ) -> Optional[pl.LazyFrame]:
        """Internal method to validate predictor data"""
        if df is None:
            logger.info("No predictor data available.")
            return df
        df = _polars_capitalize(df)
        schema = df.collect_schema()

        if "BinResponseCount" not in schema.names():  # pragma: no cover
            df = df.with_columns(
                BinResponseCount=(pl.col("BinPositives") + pl.col("BinNegatives"))
            )
        df = df.with_columns(
            BinPropensity=pl.col("BinPositives") / pl.col("BinResponseCount"),
            BinAdjustedPropensity=(
                (pl.col("BinPositives") + pl.lit(0.5))
                / (pl.col("BinResponseCount") + pl.lit(1))
            ),
        )

        if "PredictorCategory" not in schema.names():
            df = self.apply_predictor_categorization(df)
        df = cdh_utils._apply_schema_types(df, Schema.ADMPredictorBinningSnapshot)
        return df

    def apply_predictor_categorization(
        self,
        df: Optional[pl.LazyFrame] = None,
        categorization: Union[
            pl.Expr, Callable[..., pl.Expr]
        ] = cdh_utils.default_predictor_categorization,
    ):
        """Apply a new predictor categorization to the datamart tables

        In certain plots, we use the predictor categorization to indicate what 'kind'
        a certain predictor is, such as IH, Customer, etc. Call this method with a
        custom Polars Expression (or a method that returns one) - and it will be applied
        to the predictor data (and the combined dataset too).

        For a reference implementation of a custom predictor categorization,
        refer to `pdstools.utils.cdh_utils.default_predictor_categorization`.

        Parameters
        ----------
        df : Optional[pl.LazyFrame], optional
            A Polars Lazyframe to apply the categorization to.
            If not provided, applies it over the predictor data and combined datasets.
            By default, None
        categorization : Union[pl.Expr, Callable[..., pl.Expr]]
            A polars Expression (or method that returns one) to apply the mapping with.
            Should be based on Polars' when.then.otherwise syntax.
            By default, `pdstools.utils.cdh_utils.default_predictor_categorization`

        See also
        --------
<<<<<<< HEAD
        pdstools.utils.cdh_utils.default_predictor_categorization : The default method

        Examples
        --------
        >>> dm = ADMDatamart(my_data) #uses the OOTB predictor categorization

        >>> dm.apply_predictor_categorization(categorization=pl.when(
        >>> pl.col("PredictorName").cast(pl.Utf8).str.contains("Propensity")
        >>> ).then(pl.lit("External Model")
        >>> ).otherwise(pl.lit("Adaptive Model)")

        >>> # Now, every subsequent plot will use the custom categorization
        """

        categorization_expr: pl.Expr = (
            categorization() if callable(categorization) else categorization
        )
=======
        pdstools.utils.cdh_utils.default_predictor_categorization : The default

        Examples
        --------
        >>> #TODO
        """
        if callable(categorization):
            categorization: pl.Expr = categorization()
>>>>>>> 51ac7238

        if df is not None:
            return df.with_columns(PredictorCategory=categorization_expr)

        if hasattr(self, "predictor_data") and self.predictor_data is not None:
            self.predictor_data = self.predictor_data.with_columns(
                PredictorCategory=categorization_expr
            )
        if hasattr(self, "combined_data") and self.combined_data is not None:
            self.combined_data = self.combined_data.with_columns(
                PredictorCategory=categorization_expr
            )

    def save_data(
        self,
        path: Union[os.PathLike, str] = ".",
        selected_model_ids: Optional[List[str]] = None,
    ) -> Tuple[Optional[Path], Optional[Path]]:
        """Caches model_data and predictor_data to files.

        Parameters
        ----------
        path : str
            Where to place the files
        selected_model_ids : List[str]
            Optional list of model IDs to restrict to

        Returns
        -------
        (Optional[Path], Optional[Path]):
            The paths to the model and predictor data files
        """
        abs_path = Path(path).resolve()
        time = datetime.datetime.now().strftime("%Y%m%dT%H%M%S.%f")[:-3]
        modeldata_cache, predictordata_cache = None, None
        if self.model_data is not None:
            if selected_model_ids is None:
                modeldata_cache = pega_io.cache_to_file(
                    self.model_data, abs_path, name=f"cached_model_data_{time}"
                )
            else:
                modeldata_cache = pega_io.cache_to_file(
                    self.model_data.filter(pl.col("ModelID").is_in(selected_model_ids)),
                    abs_path,
                    name=f"cached_model_data_{time}",
                )
        if self.predictor_data is not None:
            if selected_model_ids is None:
                predictordata_cache = pega_io.cache_to_file(
                    self.predictor_data, abs_path, name=f"cached_predictor_data_{time}"
                )
            else:
                predictordata_cache = pega_io.cache_to_file(
                    self.predictor_data.filter(
                        pl.col("ModelID").is_in(selected_model_ids)
                    ),
                    abs_path,
                    name=f"cached_predictor_data_{time}",
                )

        return modeldata_cache, predictordata_cache

    @cached_property
    def unique_channels(self):
        """A consistently ordered set of unique channels in the data

        Used for making the color schemes in different plots consistent
        """
        return set(
            self.model_data.select(pl.col("Channel").unique().sort()).collect()[
                "Channel"
            ]
        )

    @cached_property
    def unique_configurations(self):
        """A consistently ordered set of unique configurations in the data

        Used for making the color schemes in different plots consistent
        """
        return set(
            self.model_data.select(pl.col("Configuration").unique())
            .collect()["Configuration"]
            .to_list()
        )

    @cached_property
    def unique_channel_direction(self):
        """A consistently ordered set of unique channel+direction combos in the data
        Used for making the color schemes in different plots consistent
        """
        return set(
            self.model_data.select(
                pl.concat_str(pl.col("Channel"), pl.col("Direction"), separator="/")
                .unique()
                .alias("ChannelDirection")
            )
            .collect()["ChannelDirection"]
            .to_list()
        )

    @cached_property
    def unique_configuration_channel_direction(self):
        """A consistently ordered set of unique configuration+channel+direction
        Used for making the color schemes in different plots consistent
        """
        return set(
            self.model_data.select(
                pl.concat_str(
                    pl.col("Configuration"),
                    pl.col("Channel"),
                    pl.col("Direction"),
                    separator="/",
                )
                .unique()
                .alias("ChannelDirection")
            )
            .collect()["ChannelDirection"]
            .to_list()
        )

    @cached_property
    def unique_predictor_categories(self):
        """A consistently ordered set of unique predictor categories in the data
        Used for making the color schemes in different plots consistent
        """
        return set(
            self.predictor_data.select(
                pl.col("PredictorCategory").unique().sort()
            ).collect()["PredictorCategory"]
        )<|MERGE_RESOLUTION|>--- conflicted
+++ resolved
@@ -381,7 +381,6 @@
 
         See also
         --------
-<<<<<<< HEAD
         pdstools.utils.cdh_utils.default_predictor_categorization : The default method
 
         Examples
@@ -399,16 +398,7 @@
         categorization_expr: pl.Expr = (
             categorization() if callable(categorization) else categorization
         )
-=======
-        pdstools.utils.cdh_utils.default_predictor_categorization : The default
-
-        Examples
-        --------
-        >>> #TODO
-        """
-        if callable(categorization):
-            categorization: pl.Expr = categorization()
->>>>>>> 51ac7238
+
 
         if df is not None:
             return df.with_columns(PredictorCategory=categorization_expr)
