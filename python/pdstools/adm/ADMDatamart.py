import copy
import json
import logging
import os
from datetime import timedelta
from typing import Dict, NoReturn, Optional, Tuple, Union, Literal
from io import BytesIO
import pandas as pd
import polars as pl

from ..utils import cdh_utils
from ..utils.types import any_frame
from .ADMTrees import ADMTrees
from ..plots.plot_base import Plots
from ..plots.plots_plotly import ADMVisualisations as plotly_plot
from ..utils.errors import NotEagerError

pl.toggle_string_cache = True


class ADMDatamart(Plots):
    """Main class for importing, preprocessing and structuring Pega ADM Datamart snapshot data.
    Gets all available data, properly names and merges into one main dataframe

    Parameters
    ----------
    path : str, default = "."
        The path of the data files
    import_strategy: Literal['eager', 'lazy'], default = 'eager'
        Whether to import the file fully, or scan the file
        When data fits into memory, 'eager' is typically more efficient
        However, when data does not fit, the lazy methods typically allow
        you to still use the data.
    query : Union[str, dict], default = None
        The query to supply to _apply_query
        If a string, uses the default Pandas query function
        Else, a dict of lists where the key is the column name of the dataframe
        and the corresponding value is a list of values to keep in the dataframe
        Can be applied to an individual function, or used here to apply to the whole dataset
    plotting_engine : str, default = "plotly"
        Determines what package to use for plotting.
        Can also be supplied to most plotting functions directly.


    Keyword arguments
    -----------------
    verbose : bool
        Whether to print out information during importing
    model_filename : str
        The name, or extended filepath, towards the model file
    predictor_filename : str
        The name, or extended filepath, towards the predictors file
    model_df : Union[pl.DataFrame, pl.LazyFrame, pd.DataFrame]
        Optional override to supply a dataframe instead of a file
    predictor_df : Union[pl.DataFrame, pl.LazyFrame, pd.DataFrame]
        Optional override to supply a dataframe instead of a file
    subset : bool, default = True
        Whether to only select the renamed columns,
        set to False to keep all columns
    drop_cols = list
        Supply columns to drop from the dataframe
    include_cols = list
        Supply columns to include with the dataframe
    prequery : str
        A way to apply a query to the data before any preprocessing
        Uses the Pandas querying function, and beware that the columns
        have not been renamed, so use the original naming
    context_keys : list
        Which columns to use as context keys
    extract_keys : bool
        Treatments are typically hidden within the pyName column,
        extract_keys can expand that cell to also show treatments.
        To extract, give the column name as the 'extract_keys' argument

    Notes
    ----------------------------
    Depending on the importing function, typically it is possible to
    supply more arguments. For instance, you can set the csv separator
    for Polars' `scan_csv()` method.

    Attributes
    ----------
    modelData : pl.LazyFrame
        If available, holds the preprocessed data about the models
    predictorData : pl.LazyFrame
        If available, holds the preprocessed data about the predictor binning
    combinedData : pl.LazyFrame
        If both modelData and predictorData are available,
        holds the merged data about the models and predictors


    Examples
    --------
    >>> Data =  ADMDatamart(f"/CDHSample")
    >>> Data =  ADMDatamart(f"Data/Adaptive Models & Predictors Export",
                model_filename = "Data-Decision-ADM-ModelSnapshot_AdaptiveModelSnapshotRepo20201110T085543_GMT/data.json",
                predictor_filename = "Data-Decision-ADM-PredictorBinningSnapshot_PredictorBinningSnapshotRepo20201110T084825_GMT/data.json")
    >>> Data =  ADMDatamart(f"Data/files",
                model_filename = "ModelData.csv",
                predictor_filename = "PredictorData.csv")

    """

    def __init__(
        self,
        path: str = ".",
        import_strategy: Literal["eager", "lazy"] = "eager",
        query: Union[str, Dict[str, list]] = None,
        plotting_engine="plotly",
        **kwargs,
    ):

        self.context_keys = kwargs.pop(
            "context_keys", ["Channel", "Direction", "Issue", "Group"]
        )
        self.import_strategy = import_strategy
        self.modelData, self.predictorData = self.import_data(
            path,
            query=query,
            **kwargs,
        )

        if self.modelData is not None and self.predictorData is not None:
            self.combinedData = self.get_combined_data()
        else:
            if kwargs.get("verbose", True):
                print(
                    "Could not be combined. Do you have both model data and predictor data?"
                )
        self.context_keys = [
            key for key in self.context_keys if key in self.modelData.columns
        ]
        self.plotting_engine = plotting_engine
        super().__init__()

    @staticmethod
    def get_engine(plotting_engine):
        if not isinstance(plotting_engine, str):
            return plotting_engine
        elif plotting_engine == "plotly":
            return plotly_plot
        else:
            msg = (
                f"Plotting engine {plotting_engine} not known. "
                "Please supply your own class with function names corresponding to plot_base.py "
                "or pass 'Plotly' to use the default engine."
            )
            raise ValueError(msg)

    def import_data(
        self,
        path: Optional[str] = ".",
        subset: bool = True,
        model_df: Optional[any_frame] = None,
        predictor_df: Optional[any_frame] = None,
        query: Union[str, Dict[str, list]] = None,
        **kwargs,
    ) -> pl.LazyFrame:
        """Method to automatically import & format the relevant data.

        The method first imports the model data, and then the predictor data.
        If model_df or predictor_df is supplied, it will use those instead
        After reading, some additional values (such as success rate) are
        automatically computed.
        Lastly, if there are missing columns from both datasets,
        this will be printed to the user if verbose is True.

        Parameters
        ----------
        path : str
            The path of the data files
            Default = current path (',')
        subset : bool, default = True
            Whether to only select the renamed columns,
            set to False to keep all columns
        model_df : pd.DataFrame
            Optional override to supply a dataframe instead of a file
        predictor_df : pd.DataFrame
            Optional override to supply a dataframe instead of a file
        query : Union[str, dict], default = None
            The query to supply to _apply_query
            If a string, uses the default Pandas query function
            Else, a dict of lists where the key is the column name of the dataframe
            and the corresponding value is a list of values to keep in the dataframe

        Returns
        -------
        (pd.DataFrame, pd.DataFrame)
            The model data and predictor binning data as dataframes
        """
        verbose = kwargs.pop("verbose", True)
        model_filename = kwargs.pop("model_filename", "modelData")
        predictor_filename = kwargs.pop("predictor_filename", "predictorData")
        extract_keys = kwargs.pop("extract_keys", False)

        if model_df is not None:
            df1, self.renamed_model, self.missing_model = self._import_utils(
                name=model_df,
                subset=subset,
                query=query,
                verbose=verbose,
                extract_keys=extract_keys,
                **kwargs,
            )
        else:
            df1, self.renamed_model, self.missing_model = self._import_utils(
                model_filename,
                path,
                subset,
                query=query,
                verbose=verbose,
                extract_keys=extract_keys,
                **kwargs,
            )
        if df1 is not None:
            df1 = df1.with_column(
                (pl.col("Positives") / pl.col("ResponseCount"))
                .fill_nan(pl.lit(0))
                .alias("SuccessRate")
            )

        if predictor_df is not None:
            df2, self.renamed_preds, self.missing_preds = self._import_utils(
                name=predictor_df,
                subset=subset,
                query=query,
                verbose=verbose,
                **kwargs,
            )
        else:
            df2, self.renamed_preds, self.missing_preds = self._import_utils(
                predictor_filename,
                path,
                subset,
                query=query,
                verbose=verbose,
                **kwargs,
            )
        if df2 is not None:
            if "BinResponseCount" not in df2.columns:
                df2 = df2.with_column(
                    (pl.col("BinPositives") + pl.col("BinNegatigves")).alias(
                        "BinResponseCount"
                    )
                )
            df2 = df2.with_columns(
                [
                    (pl.col("BinPositives") / pl.col("BinResponseCount")).alias(
                        "BinPropensity"
                    ),
                    (
                        (pl.col("BinPositives") + pl.lit(0.5))
                        / (pl.col("BinResponseCount") + pl.lit(1))
                    ).alias("BinAdjustedPropensity"),
                ]
            )

        if df1 is not None and df2 is not None:
            total_missing = set(self.missing_model) & set(self.missing_preds) - set(
                df1.columns
            ) - set(df2.columns)
            if len(total_missing) > 0 and verbose:
                print(
                    "Missing expected field values.\n",
                    "Please check if they are available in the data,\n",
                    "and supply a custom mapping if the naming is different from default.\n",
                    f"Missing values: {total_missing}",
                )
        if self.import_strategy == "eager":
            with pl.StringCache():
                if df1 is not None:
                    df1 = df1.collect().lazy()
                if df2 is not None:
                    df2 = df2.collect().lazy()
        return df1, df2

    def _import_utils(
        self,
        name: Union[str, any_frame],
        path: str = None,
        subset: bool = True,
        query: Union[str, Dict[str, list]] = None,
        verbose: bool = True,
        **kwargs,
    ) -> Tuple[pl.LazyFrame, dict, dict]:
        """Handler function to interface to the cdh_utils methods

        Parameters
        ----------
        name : Union[str, pl.DataFrame]
            One of {modelData, predictorData}
            or a dataframe
        path: str, default = None
            The path of the data file
        subset : bool, default = True
            Whether to only select the renamed columns,
            set to False to keep all columns
        query : Union[str, dict], default = None
            The query to supply to _apply_query
            If a string, uses the default Pandas query function
            Else, a dict of lists where the key is the column name of the dataframe
            and the corresponding value is a list of values to keep in the dataframe
        verbose : bool
            Whether to print out information during importing

        Keyword arguments
        -----------------
        drop_cols : list
            Supply columns to drop from the dataframe
        include_cols : list
            Supply columns to include with the dataframe
        prequery : str
            A way to apply a query to the data before any preprocessing
            Uses the Pandas querying function, and beware that the columns
            have not been renamed, so use the original naming
        extract_keys : bool
            Treatments are typically hidden within the pyName column,
            extract_keys can expand that cell to also show treatments.

        Additional keyword arguments
        -----------------
        See readDSExport in cdh_utils

        Returns
        -------
        (pl.LazyFrame, dict, dict)
            The requested dataframe,
            The renamed columns
            The columns missing in both dataframes
        """

        if isinstance(name, str) or isinstance(name, BytesIO):
            df = cdh_utils.readDSExport(
                filename=name, path=path, verbose=verbose, **kwargs
            )
        else:
            df = name
        if not isinstance(df, pl.LazyFrame):
            return None, None, None

        self.model_snapshots = True

        if kwargs.get("prequery", None) is not None:
            raise NotImplementedError("Not yet implemented for Polars version.")

        df = cdh_utils._polarsCapitalize(df)
        df, cols, missing = self._available_columns(df, **kwargs)
        if subset:
            df = df.select(cols)
        if kwargs.pop("extract_keys", False):
            df, extracted = self.extract_keys(df)
        df = self._set_types(df)

        if query is not None:
            try:
                df = self._apply_query(df, query)
                if verbose:
                    print(f"Query succesful for {name}.")
            except:
                if verbose:
                    print(
                        f"""Query unsuccesful for {name}.
                Maybe the filter you selected only applies to either model data or predictor data
                and thus can't be succesful for the other one. That should be fine
                as the other table is likely queried correctly."""
                    )
        return df, cols, missing

    def _available_columns(
        self,
        df: pl.LazyFrame,
        include_cols: Optional[list] = None,
        drop_cols: Optional[list] = None,
        **kwargs,
    ) -> Tuple[pl.LazyFrame, set, set]:
        """Based on the default names for variables, rename available data to proper formatting

        Parameters
        ----------
        df : pl.LazyFrame
            Input dataframe
        include_cols : list
            Supply columns to include with the dataframe
        drop_cols : list
            Supply columns to not import at all

        Returns
        -------
        (pl.LazyFrame, set, set)
            The original dataframe, but renamed for the found columns &
            The original and updated names for all renamed columns &
            The variables that were not found in the table
        """
        default_names = {
            "ModelID",
            "Issue",
            "Group",
            "Channel",
            "Direction",
            "Name",
            "Positives",
            "Configuration",
            "ResponseCount",
            "SnapshotTime",
            "PredictorName",
            "Performance",
            "EntryType",
            "PredictorName",
            "BinSymbol",
            "BinIndex",
            "BinType",
            "BinPositives",
            "BinNegatives",
            "BinResponseCount",
            "Type",
            "Contents",
        }  # NOTE: these default names are already capitalized properly, with py/px/pz removed.

        include_cols = (
            set(cdh_utils._capitalize([include_cols]))
            if include_cols is not None
            else {}
        )
        drop_cols = (
            set(cdh_utils._capitalize([drop_cols])) if drop_cols is not None else {}
        )

        include_cols = default_names.union(include_cols).difference(drop_cols)
        missing = {col for col in include_cols if col not in df.columns}
        to_import = include_cols.intersection(set(df.columns))

        return df, to_import, missing

    @staticmethod
    def _set_types(df: any_frame) -> any_frame:
        """A method to change columns to their proper type

        Parameters
        ----------
        df : pl.LazyFrame
            The input dataframe
        verbose: bool, default = True
            Whether to print out issues with casting variable types

        Returns
        -------
        pl.LazyFrame
            The input dataframe, but the proper typing applied
        """
        retype = {
            pl.Categorical: ["Issue", "Group", "Channel", "Direction"],
            # pl.Int64: ["Positives", "Negatives", "ResponseCount"],
            pl.Float64: ["Performance"],
        }
        to_retype = []
        for type, cols in retype.items():
            for col in cols:
                if col in set(df.columns):
                    to_retype.append(pl.col(col).cast(type))
        df = df.with_columns(to_retype)
        if df.schema["SnapshotTime"] == pl.Utf8:
            df = df.with_column(
                pl.col("SnapshotTime").str.strptime(pl.Datetime, "%Y%m%dT%H%M%S.%f %Z")
            )
        return df

    def last(
        self, table="modelData", strategy: Literal["eager", "lazy"] = "eager"
    ) -> any_frame:
        """Convenience function to get the last values for a table

        Parameters
        ----------
        table : str, default = modelData
            Which table to get the last values for
            One of {modelData, predictorData, combinedData}
        strategy: Literal['eager', 'lazy']
            Wheter to return eager or lazy frame

        Returns
        -------
        pl.DataFrame | pl.LazyFrame
            The last snapshot for each model
        """

        if isinstance(table, pl.LazyFrame):
            df = self._last(table)

        elif isinstance(table, str):
            assert table in {"modelData", "predictorData", "combinedData"}
            df = self._last(getattr(self, table))
        else:
            print(table)
            print("wat", df)
        with pl.StringCache():
            return df if not strategy == "eager" else df.collect()

    @staticmethod
    def _last(df: any_frame) -> any_frame:
        """Method to retrieve only the last snapshot."""
        return df.filter(pl.col("SnapshotTime") == pl.col("SnapshotTime").max())

    def get_combined_data(
        self, last=True, strategy: Literal["eager", "lazy"] = "eager"
    ) -> any_frame:
        """Combines the model data and predictor data into one dataframe.

        Parameters
        ----------
        last:bool, default=True
            Whether to only use the last snapshot for each table

        Returns
        -------
        pl.LazyFrame
            The combined dataframe
        """
        models = self.last(self.modelData, "lazy") if last else self.modelData
        preds = self.last(self.predictorData, "lazy") if last else self.predictorData
        combined = models.join(preds, on="ModelID", how="inner", suffix="Bin")
        if strategy == "eager":
            with pl.StringCache():
                return combined.collect().lazy()
        else:
            return combined

    def save_data(self, path: str = ".") -> Tuple[os.PathLike, os.PathLike]:
        """Cache modelData and predictorData to files.

        Parameters
        ----------
        path : str
            Where to place the files

        Returns
        -------
        (os.PathLike, os.PathLike):
            The paths to the model and predictor data files
        """
        from datetime import datetime

        time = cdh_utils.toPRPCDateTime(datetime.now())
        if self.modelData is not None:
            modeldata_cache = cdh_utils.cache_to_file(
                self.modelData, path, name=f"cached_modelData_{time}"
            )
        if self.predictorData is not None:
            predictordata_cache = cdh_utils.cache_to_file(
                self.predictorData, path, name=f"cached_predictorData_{time}"
            )
        return modeldata_cache, predictordata_cache

    def _apply_query(self, df: any_frame, query: Union[str, dict] = None) -> any_frame:
        """Given an input pandas dataframe, it filters the dataframe based on input query

        Parameters
        ----------
        query: Union[str or dict]
            If a string, uses the default Pandas query function
            Else, a dict of lists where the key is column name in the dataframe
            and the corresponding value is a list of values to keep in the dataframe
        Returns
        -------
        pd.DataFrame
            Filtered Pandas DataFrame
        """
        if query is not None:

            if isinstance(query, pl.Expr):
                return df.filter(query)

            if isinstance(query, str):
                print(
                    "Pandas query detected. This will be slow, and only works in eager mode ",
                    "because we turn the dataframe to pandas, query, and then turn it back ",
                    "to Polars. For faster performance, please pass a Polars Expression ",
                    "which can be used in the `filter()` method.",
                )
                if isinstance(df, pl.LazyFrame):
                    raise NotEagerError("Applying pandas queries")

            if not isinstance(query, dict):
                raise TypeError("query must be a dict where values are lists")
            for key, val in query.items():
                if not type(val) == list:
                    raise ValueError("query values must be list")

            for col, val in query.items():
                df = df[df[col].isin(val)]
        return df

    def extract_keys(
        self,
        df,
        verbose=True,
    ):
        if verbose:
            print("Extracting keys...")
        if self.import_strategy != "eager":
            raise NotEagerError("Extracting keys")
        with pl.StringCache():
            df = df.collect()
        extract_col = "Name"
        self.extracted = self._extract(df, extract_col)
        self.extracted = cdh_utils._polarsCapitalize(self.extracted)
        df = df.drop(extract_col)
        for column in self.extracted.columns:
            df.hstack([self.extracted.get_column(column)], in_place=True)
        return df.lazy(), self.extracted.columns

    def _extract(self, df, extract_col="Name"):
        """Simple function to extract treatments from column"""

        return df.select(pl.col(extract_col).apply(self.load_if_json)).unnest(
            extract_col
        )

    @staticmethod
    def load_if_json(input, defaultName="pyName"):
        """Either extracts the whole column, or just the json strings"""
        try:
            return json.loads(input)
        except:
            return {defaultName: input}

    def discover_modelTypes(self, df: pl.LazyFrame, by="Configuration"):
        if self.import_strategy != "eager":
            raise NotEagerError("Discovering AGB models")

        def _getType(val):
            import zlib
            import base64

            return next(
                line.split('"')[-2].split(".")[-1]
                for line in zlib.decompress(base64.b64decode(val)).decode().split("\n")
                if line.startswith('  "_serialClass"')
            )

        if isinstance(df, pl.DataFrame):
            df = df.lazy()
        with pl.StringCache():
            types = (
                df.filter(pl.col("Modeldata").is_not_null())
                .groupby(by)
                .agg(pl.col("Modeldata").last())
                .collect()
                .with_column(pl.col("Modeldata").apply(lambda v: _getType(v)))
                .to_dicts()
            )
        return {key: value for key, value in [i.values() for i in types]}

    def get_AGB_models(
        self,
        last: bool = False,
        by: str = "Configuration",
        n_threads: int = 6,
        query: Union[str, dict] = None,
        verbose: bool = True,
        **kwargs,
    ) -> Dict:
        """Method to automatically extract AGB models.

        Recommended to subset using the querying functionality
        to cut down on execution time, because it checks for each
        model ID. If you only have AGB models remaining after the query,
        it will only return proper AGB models.

        Parameters
        ----------
        last: bool, default = False
            Whether to only look at the last snapshot for each model
        by: str, default = 'Configuration'
            Which column to determine unique models with
        n_threads: int, default = 6
            The number of threads to use for extracting the models.
            Since we use multithreading, setting this to a reasonable value
            helps speed up the import.
        query: Union[str, dict], default = None
            The pandas query to apply to the modelData frame
        verbose: bool, default = False
            Whether to print out information while importing

        """
        df = self.modelData
        if "Modeldata" not in df.columns:
            raise ValueError(
                (
                    "Modeldata column not in the data. "
                    "Please make sure to include it by using the 'include_cols' "
                    "argument with your ADMDatamart call, or setting 'subset' to False."
                )
            )
        if query is not None:
            df = self._apply_query(df, query)

        modelTypes = self.discover_modelTypes(df)
        AGB_models = [
            model for model, type in modelTypes.items() if type.endswith("GbModel")
        ]
        logging.info(f"Found AGB models: {AGB_models}")
        df = df.filter(pl.col("Configuration").is_in(AGB_models))
        with pl.StringCache():
            if df["ModelID"].n_unique().collect() == 0:
                raise ValueError("No models found.")

        if last:
            return ADMTrees(
                self.last(df), n_threads=n_threads, verbose=verbose, **kwargs
            )
        else:
            return ADMTrees(df, n_threads=n_threads, verbose=verbose, **kwargs)

    @staticmethod
    def _create_sign_df(
        df: pl.LazyFrame, by, what="ResponseCount", every="1d", pivot=True, mask=True
    ) -> pl.LazyFrame:
        """Generates dataframe to show whether responses decreased/increased from day to day
        For a given dataframe where columns are dates and rows are model names,
        subtracts each day's value from the previous day's value per model. Then masks the data.
        If decreased (desired situtation), it will put 1 in the cell, if no change, it will
        put 0, and if decreased it will put -1. This dataframe then could be used in the heatmap

        Parameters
        ----------
        df: pd.DataFrame
            This typically is pivoted ModelData
        Returns
        -------
        pd.DataFrame
            The dataframe with signs for increase or decrease in day to day

        """

        df = (
            df.with_column(pl.col("SnapshotTime").cast(pl.Date))
            .sort("SnapshotTime")
            .with_column(
                pl.col(what)
                .cast(pl.Int64)
                .diff()
                .alias("Daily_increase")
                .over("ModelID")
            )
            .groupby_dynamic("SnapshotTime", every=every, by=by)
            .agg(pl.sum("Daily_increase").alias("Increase"))
        )
        if pivot:
            df = (
                df.collect()
                .pivot(index="SnapshotTime", columns=by, values="Increase")
                .lazy()
            )
        if mask:
            df = df.with_columns((pl.all().exclude("SnapshotTime").sign()))
        return df

    def _create_heatmap_df(
        self,
        df: pd.DataFrame,
        lookback: int = 5,
        query: Union[str, dict] = None,
        fill_null_days: bool = False,
    ) -> Tuple[pd.DataFrame, pd.DataFrame]:
        """Generates dataframes needed to plot calendar heatmap
        The method generates two dataframes where one is used to annotate the heatmap
        and the other is used to apply colors based on the sign dataframe.
        If there are multiple snapshots per day, the latest one will be selected

        Parameters
        ----------
        lookback : int
            Defines how many days to look back at data from the last snapshot
        query : Union[str, dict]
            The query to supply to _apply_query
            If a string, uses the default Pandas query function
            Else, a dict of lists where the key is column name in the dataframe
            and the corresponding value is a list of values to keep in the dataframe
        fill_null_days : bool
            If True, null values will be generated in the dataframe for
            days where there is no model snapshot

        Returns
        -------
        Tuple[pd.DataFrame, pd.DataFrame]
            Tuple of annotate and sign dataframes
        """

        df = self._apply_query(df, query)
        required_columns = {"ModelID", "SnapshotTime", "ResponseCount"}
        assert required_columns.issubset(df.columns)

        df = (
            df[["ModelID", "SnapshotTime", "ResponseCount"]]
            .sort_values("SnapshotTime")
            .reset_index(drop=True)
        )
        df["Date"] = pd.Series([i.date() for i in df["SnapshotTime"]])
        df = df[df["Date"] > (df["Date"].max() - timedelta(lookback))]
        if df.shape[0] < 1:
            raise ValueError(("No data within lookback range"))

        idx = (
            df.groupby(["ModelID", "Date"])["SnapshotTime"].transform(max)
            == df["SnapshotTime"]
        )
        df = df[idx]
        if fill_null_days:
            idx_date = pd.date_range(df["Date"].min(), df["Date"].max())
            df = (
                df.set_index("Date")
                .groupby("ModelID")
                .apply(lambda d: d.reindex(idx_date))
                # .drop("ModelID", axis=1)
                # .reset_index("ModelID")
                .reset_index()
                .rename(columns={"index": "Date"})
            )
            df["Date"] = pd.to_datetime(df["Date"]).dt.date
        df_annot = df.pivot(columns="Date", values="ResponseCount", index="ModelID")
        df_sign = self._create_sign_df(df_annot)
        return (df_annot, df_sign)

    @staticmethod
    def _calculate_impact_influence(
        df: pd.DataFrame, context_keys: list = None, ModelID: str = None
    ) -> pd.DataFrame:
        def _ImpactInfluence(X):
            d = {}
            X["BinResponseCountPercentage"] = (
                X["BinResponseCount"] / X["BinResponseCount"].sum()
            )
            X["BinPositivesPercentage"] = X["BinPositives"] / X["BinPositives"].sum()
            X["BinNegativesPercentage"] = X["BinNegatives"] / X["BinNegatives"].sum()
            X["absIc"] = np.abs(
                X["BinPositivesPercentage"] - X["BinNegativesPercentage"]
            )

            d["Impact(%)"] = X["absIc"].max()
            d["Influence(%)"] = (
                X["BinResponseCountPercentage"] * X["absIc"] / 100
            ).sum()
            return pd.Series(d)

        df = df.query("PredictorName != 'Classifier'").reset_index(drop=True)
        if ModelID is not None:
            df = df.query("ModelID == @ModelID")

        mergelist = ["ModelID", "Name"] + context_keys
        df = (
            df.groupby(["ModelID", "PredictorName"])
            .apply(_ImpactInfluence)
            .reset_index()
            .merge(
                df[mergelist].drop_duplicates(),
                on="ModelID",
            )
        )
        return df.sort_values(["PredictorName", "Impact(%)"], ascending=[False, False])

    def model_summary(
        self,
        by: str = "ModelID",
        query: Union[str, dict] = None,
        **kwargs
    ):
        """Convenience method to automatically generate a summary over models
        By default, it summarizes ResponseCount, Performance, SuccessRate & Positives by model ID.
        It also adds weighted means for Performance and SuccessRate,
        And adds the count of models without responses and the percentage.

        Parameters
        ----------
        by: str, default = ModelID
            By what column to summarize the models
        query : Union[str, dict]
            The query to supply to _apply_query
            If a string, uses the default Pandas query function
            Else, a dict of lists where the key is column name in the dataframe
            and the corresponding value is a list of values to keep in the dataframe

        Returns
        -------
        pd.DataFrame:
            Groupby dataframe over all models
        """
        df = self._apply_query(self.modelData, query)
        data = self.last(df, strategy="lazy")

        aggcols = ["ResponseCount", "Performance", "SuccessRate", "Positives"]
        required_columns = set(aggcols).union({by})

        context_keys = kwargs.get("context_keys", self.context_keys)
        assert required_columns.issubset(set(data.columns) | set(context_keys))

        return (
            data.groupby(context_keys)
            .agg(
                [
                    pl.count(by).suffix("_count"),
                    pl.col([aggcols[0], aggcols[3]]).sum().suffix("_sum"),
                    pl.col(aggcols).max().suffix("_max"),
                    pl.col(aggcols).mean().suffix("_mean"),
                    (pl.col("ResponseCount") == 0)
                    .sum()
                    .alias("Count_without_responses"),
                    (
                        cdh_utils.weighed_performance_polars().alias(
                            "Performance_weighted"
                        )
                    ),
                    cdh_utils.weighed_average_polars(
                        "SuccessRate", "ResponseCount"
                    ).alias("SuccessRate_weighted"),
                ],
            )
            .with_column(
                (pl.col("Count_without_responses") / pl.col(f"{by}_count")).alias(
                    "Percentage_without_responses"
                )
            )
        )

    def pivot_df(self, df: pl.LazyFrame, by="Name", allow_collect=True) -> pl.DataFrame:
        """Simple function to extract pivoted information"""
        if self.import_strategy == "lazy" and not allow_collect:
            raise ValueError("Only supported in eager mode.")
        df = df.filter(pl.col("PredictorName") != "Classifier")
        if by not in ["ModelID", "Name"]:
            df = df.groupby([by, "PredictorName"]).agg(
                cdh_utils.weighed_average_polars("PerformanceBin", "ResponseCount")
            )
        with pl.StringCache():
            df = (
                df.collect()
                .pivot(index=by, columns="PredictorName", values="PerformanceBin")
<<<<<<< HEAD
                .fill_null(50)
                .fill_nan(50)
=======
                .fill_null(0.5)
>>>>>>> 9b07051a
            )
        mod_order = (
            df.select(
                pl.concat_list(pl.col(pl.Float64))
                .arr.eval(pl.element().mean())
                .arr.get(0)
            )
            .select(pl.all().arg_sort(reverse=True))
            .to_series()
        )
        pred_order = [by] + [
            df.columns[i + 1]
            for i in 0
            + df.select(pl.col(pl.Float64).mean())
            .transpose()
            .select(pl.all().arg_sort(reverse=True))
            .to_series()
        ]
        return df[mod_order].select(pred_order)

    @staticmethod
    def response_gain_df(df: pd.DataFrame, by: str = "Channel") -> pd.DataFrame:
        """Simple function to extract the response gain per model"""
        return (
            df.groupby([by, "ModelID"])
            .agg(pl.max("ResponseCount"))
            .sort([by, "ResponseCount"], reverse=True)
            .with_columns(
                [
                    (pl.cumsum("ResponseCount") / pl.sum("ResponseCount"))
                    .over(by)
                    .alias("TotalResponseFraction"),
                    ((pl.col(by).cumcount() + 1) / pl.count("ResponseCount"))
                    .over(by)
                    .alias("TotalModelsFraction"),
                ]
            )
        )

    def models_by_positives_df(
        self, df: pd.DataFrame, by: str = "Channel", allow_collect=True
    ) -> pd.DataFrame:
        if self.import_strategy == "lazy" and not allow_collect:
            raise ValueError("Only supported in eager mode.")

        def orderedCut(
            s, label="PositivesBin", bins=list(range(0, 210, 10))
        ) -> pl.Series:
            _arg_sort = pl.Series(name="_sort", values=s.argsort())
            result = pl.cut(
                s, bins=[bins + [float("inf")]][0], category_label="PositivesBin"
            )
            return (
                result.select(
                    [
                        pl.col(label),
                        _arg_sort,
                    ]
                )
                .sort("_sort")
                .drop("_sort")
                .to_series()
            )

        with pl.StringCache():
            modelsByPositives = df.select([by, "Positives", "ModelID"]).collect()
        return (
            modelsByPositives.hstack(
                [
                    orderedCut(
                        modelsByPositives["Positives"],
                    )
                ]
            )
            .lazy()
            .groupby([by, "PositivesBin"])
            .agg([pl.min("Positives"), pl.n_unique("ModelID").alias("ModelCount")])
            .with_column(
                (pl.col("ModelCount") / (pl.sum("ModelCount").over(by))).alias(
                    "cumModels"
                )
            )
            .sort("PositivesBin")
        )

    def get_model_stats(self, last: bool = True) -> dict:
        if self.modelData is None:
            raise ValueError("No model data to analyze.")

        data = self.last(self.modelData) if last else self.modelData

        ret = dict()

        ret["models_n_snapshots"] = data.SnapshotTime.nunique()
        ret["models_total"] = len(data)
        ret["models_empty"] = data.query("ResponseCount == 0")
        ret["models_nopositives"] = data.query("ResponseCount > 0 & Positives == 0")
        ret["models_isimmature"] = data.query("Positives > 0 & Positives < 200")
        ret["models_noperformance"] = data.query(
            "Positives >= 200 & Performance == 0.5"
        )
        ret["models_n_nonperforming"] = (
            len(ret["models_empty"])
            + len(ret["models_nopositives"])
            + len(ret["models_isimmature"])
            + len(ret["models_noperformance"])
        )
        for key in self.context_keys:
            ret[f"models_missing_{key}"] = data.query(f'{key}=="NULL"')
        ret["models_bottom_left"] = data.query(
            "Performance == 0.5 & (SuccessRate.isnull() | SuccessRate == 0)"
        )
        ret["responses_per_model"] = pd.concat(
            [
                data.ResponseCount.value_counts().sort_index(),
                data.ResponseCount.value_counts(normalize=True)
                .mul(100)
                .round(1)
                .astype(str)
                .sort_index()
                + "%",
            ],
            axis=1,
        )

        self.model_stats = ret
        return ret

    def describe_models(self, **kwargs) -> NoReturn:
        """Convenience method to quickly summarize the models"""
        if not hasattr(self, "model_stats"):
            self.get_model_stats(last=True)
        assert {"models_empty"}.issubset(self.model_stats.keys())
        show_all_missing = kwargs.get("show_all_missing", True)
        nmodels = self.model_stats.get("models_total")

        ret = ""
        ret += f"""From all {nmodels} models:
{len(self.model_stats['models_empty'])} ({round(len(self.model_stats['models_empty'])/nmodels*100,2)}%) models have never recieved a response.
{len(self.model_stats['models_nopositives'])} ({round(len(self.model_stats['models_nopositives'])/nmodels*100,2)}%) models have been used but never recieved a 'positive' response.
{len(self.model_stats['models_isimmature'])} ({round(len(self.model_stats['models_isimmature'])/nmodels*100,2)}%) models are still in an 'immature' phase of learning (Positives between 1 and 200).
{len(self.model_stats['models_noperformance'])} ({round(len(self.model_stats['models_noperformance'])/nmodels*100,2)}%) models have recieved over 200 responses but still show minimum performance.
Meaning in total, {self.model_stats['models_n_nonperforming']} ({round(self.model_stats['models_n_nonperforming']/nmodels*100)}%) models do not perform as well as they could be.\n\n"""

        for key in self.model_stats.keys():
            if not isinstance(self.model_stats[key], int):
                if len(self.model_stats[key]) > 0 or show_all_missing:
                    ret += f"{len(self.model_stats[key])} ({round(len(self.model_stats[key])/nmodels*100,2)}%) {' '.join(key.split('_'))} attribute.\n"

        return ret<|MERGE_RESOLUTION|>--- conflicted
+++ resolved
@@ -934,12 +934,8 @@
             df = (
                 df.collect()
                 .pivot(index=by, columns="PredictorName", values="PerformanceBin")
-<<<<<<< HEAD
                 .fill_null(50)
                 .fill_nan(50)
-=======
-                .fill_null(0.5)
->>>>>>> 9b07051a
             )
         mod_order = (
             df.select(
