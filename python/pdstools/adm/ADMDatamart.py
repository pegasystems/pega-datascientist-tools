--- conflicted
+++ resolved
@@ -1,11 +1,7 @@
 import logging
 import os
-<<<<<<< HEAD
 from datetime import timedelta, datetime
-from typing import Dict, NoReturn, Optional, Tuple, Union, Literal
-=======
 from typing import Dict, NoReturn, Optional, Tuple, Union, Literal, Any
->>>>>>> d82b3375
 from io import BytesIO
 import polars as pl
 
@@ -623,12 +619,9 @@
             if isinstance(query, pl.Expr):
                 col_diff = set(query.meta.root_names()) - set(df.columns)
                 if len(col_diff) == 0:
-<<<<<<< HEAD
                     with pl.StringCache():
                         return df.filter(query)
-=======
-                    return df.filter(query)
->>>>>>> d82b3375
+
                 else:
                     raise pl.ColumnNotFoundError(col_diff)
 
