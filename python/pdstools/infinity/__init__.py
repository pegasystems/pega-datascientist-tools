--- conflicted
+++ resolved
@@ -1,5 +1,4 @@
 """
-<<<<<<< HEAD
 Infinity API client for Pega Decision Management.
 """
 
@@ -46,14 +45,4 @@
     raise AttributeError(f"module '{__name__}' has no attribute '{name}'")
 
 
-__all__ = ["Infinity", "MissingDependenciesException"]
-=======
-My module docstring
-
-Does this work?
-"""
-
-from .client import AsyncInfinity, Infinity
-
-__all__ = ["Infinity", "AsyncInfinity"]
->>>>>>> 51ac7238
+__all__ = ["Infinity"]