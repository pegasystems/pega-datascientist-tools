"""Python pdstools"""

<<<<<<< HEAD
__version__ = "3.3.0"
=======
__version__ = "3.2.7"
>>>>>>> b97a2c27

from polars import enable_string_cache

enable_string_cache()

import sys
from pathlib import Path

from .adm.ADMDatamart import ADMDatamart
from .adm.ADMTrees import ADMTrees, MultiTrees
from .pega_io import get_token, readDSExport
from .pega_io import File, API, S3
from .pega_io.API import setupAzureOpenAI
from .utils import cdh_utils, datasets, errors, hds_utils
from .utils.cdh_utils import defaultPredictorCategorization
from .utils.show_versions import show_versions
from .utils.datasets import CDHSample, SampleTrees, SampleValueFinder
from .utils.hds_utils import Config, DataAnonymization
from .utils.table_definitions import PegaDefaultTables
from .valuefinder.ValueFinder import ValueFinder
from .utils.polars_ext import *

if "streamlit" in sys.modules:
    from .utils import streamlit_utils

__reports__ = Path(__file__).parents[0] / "reports"<|MERGE_RESOLUTION|>--- conflicted
+++ resolved
@@ -1,10 +1,6 @@
 """Python pdstools"""
 
-<<<<<<< HEAD
 __version__ = "3.3.0"
-=======
-__version__ = "3.2.7"
->>>>>>> b97a2c27
 
 from polars import enable_string_cache
 
