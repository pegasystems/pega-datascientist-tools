"""Pega Data Scientist Tools Python library"""

<<<<<<< HEAD
__version__ = "4.3.5"
=======
__version__ = "4.3.6"
>>>>>>> 0930286d

from pathlib import Path

from polars import enable_string_cache

from .adm.ADMDatamart import ADMDatamart
from .ih.IH import IH
from .impactanalyzer.ImpactAnalyzer import ImpactAnalyzer
from .infinity import Infinity
from .pega_io import Anonymization, read_ds_export
from .prediction.Prediction import Prediction
from .utils import datasets
from .utils.cdh_utils import default_predictor_categorization
from .utils.datasets import cdh_sample, sample_value_finder
from .utils.show_versions import show_versions
from .valuefinder.ValueFinder import ValueFinder

enable_string_cache()


__reports__ = Path(__file__).parents[0] / "reports"

__all__ = [
    "ADMDatamart",
    "IH",
    "ImpactAnalyzer",
    "Anonymization",
    "read_ds_export",
    "Prediction",
    "datasets",
    "default_predictor_categorization",
    "cdh_sample",
    "sample_value_finder",
    "show_versions",
    "ValueFinder",
    "Infinity",
]<|MERGE_RESOLUTION|>--- conflicted
+++ resolved
@@ -1,10 +1,6 @@
 """Pega Data Scientist Tools Python library"""
 
-<<<<<<< HEAD
-__version__ = "4.3.5"
-=======
 __version__ = "4.3.6"
->>>>>>> 0930286d
 
 from pathlib import Path
 
