--- conflicted
+++ resolved
@@ -664,7 +664,7 @@
     fig = fig.update_coloraxes(showscale=False).update_layout(autosize=True)
 
     fig.show()
-except Exception as e:  
+except Exception as e:
     print(f"Treemap failed because of the error: {e}")
 ```
 
@@ -1098,7 +1098,6 @@
 #     else "Performance"
 # )
 
-<<<<<<< HEAD
 if datamart.predictor_data is not None:
     facets = datamart.unique_configurations
     partition_col = "Configuration"
@@ -1118,38 +1117,12 @@
         if fig is not None:
             fig.update_traces(width=0.3)
             fig.update_layout(title=facet_name,font=dict(size=10), height=700, yaxis_title="")
-=======
-try:
-    if datamart.predictorData is not None:
-        figs = datamart.plotPredictorPerformance(
-            top_n=30,
-            facets="Configuration",
-            separate=True,
-            active_only=False,
-            to_plot="Performance",
-            query=predictor_analysis_query,
-        )
-        if not isinstance(figs, list):
-            figs = [figs]
-        for fig in figs:
-            fig.update_traces(width=0.3)
-            fig.update_layout(font=dict(size=10), height=700, yaxis_title="")
->>>>>>> a76a11ee
             fig.layout.xaxis.tickformat = ".d"
             # TODO fix title see https://github.com/pegasystems/pega-datascientist-tools/issues/167
 
             fig.show()
-<<<<<<< HEAD
 else:
     quarto_callout_no_predictor_data_warning()
-=======
-    else:
-        quarto_callout_no_predictor_data_warning()
-except ValueError as ve:  
-    print(f"Predictor Importance chart failed due to a ValueError: {ve}. This is likely caused by having too many configurations. Consider filtering down your dataset before generating the report.")  
-except Exception as e:  
-    print(f"Predictor Importance chart failed due to an unexpected error: {e}.") 
->>>>>>> a76a11ee
 ```
 
 ## Importance by Predictor Category
@@ -1297,7 +1270,6 @@
 :::
 
 ```{python}
-<<<<<<< HEAD
 if datamart.predictor_data is not None:
     facet_cols = 2
     fig = datamart.plot.predictor_count(by="Type", facet="Configuration")
@@ -1307,22 +1279,6 @@
     fig.show()
 else:
     quarto_callout_no_predictor_data_warning()
-=======
-try:  
-    if datamart.predictorData is not None:  
-        facets = ["Configuration"]  
-        facet_cols = 2  
-        fig = datamart.plotPredictorCount(facets=facets)  
-        fig = fig_update_facet_height(fig, facet_cols, 250, 150)  
-        fig.update_yaxes(categoryorder="array", automargin=True, dtick=1)  
-        fig.show()  
-    else:  
-        quarto_callout_no_predictor_data_warning()  
-except ValueError as ve:  
-    print(f"Predictor Count chart failed due to a ValueError: {ve}. This is likely caused by having too many configurations. Consider filtering down your dataset before generating the report.")  
-except Exception as e:  
-    print(f"Predictor Count chart failed due to an unexpected error: {e}.") 
->>>>>>> a76a11ee
 ```
 
 ## Predictor Performance across Actions
@@ -1906,11 +1862,7 @@
 # | error: true
 df = (
     datamart
-<<<<<<< HEAD
     .model_data
-=======
-    .modelData
->>>>>>> a76a11ee
     .with_columns(
         (pl.col("Performance")*100).cut(breaks=[p for p in range(50, 100, 3)]).alias("PerformanceBinned"),
         pl.format(
@@ -1924,7 +1876,6 @@
             .then(pl.col("Direction"))
             .otherwise(pl.lit("")),
         ).alias("ChannelDirection"),
-<<<<<<< HEAD
     )
     .group_by(["ChannelDirection", "PerformanceBinned"]).agg(
         pl.sum("ResponseCount"),
@@ -1933,16 +1884,6 @@
     .with_columns((
         pl.col("ResponseCount") / (pl.col("ResponseCount").sum().over("ChannelDirection"))).alias("Proportion")
     )
-=======
-    )
-    .group_by(["ChannelDirection", "PerformanceBinned"]).agg(
-        pl.sum("ResponseCount"), 
-        (pl.min("Performance")*100).round(2).alias("break_label"),
-    )
-    .with_columns((
-        pl.col("ResponseCount") / (pl.col("ResponseCount").sum().over("ChannelDirection"))).alias("Proportion")
-    )
->>>>>>> a76a11ee
     .sort(["ChannelDirection", "PerformanceBinned", "Proportion"])
     .collect()
 )
@@ -1965,13 +1906,8 @@
     fig
     .update_yaxes(tickformat=",.0%")
     .update_xaxes(
-<<<<<<< HEAD
         type='category',
         categoryorder='array',
-=======
-        type='category', 
-        categoryorder='array', 
->>>>>>> a76a11ee
         categoryarray=df['PerformanceBinned'].unique().sort().to_list())
     .update_layout(
         template="pega",
@@ -1996,17 +1932,7 @@
 # TODO this seems to be very large/expensive for some Data
 # not sure why exactly but we've seen
 # PanicException: polars' maximum length reached. Consider installing 'polars-u64-idx'.: TryFromIntError(())
-<<<<<<< HEAD
 fig = datamart.plot.models_by_positives()
-=======
-fig = datamart.plotModelsByPositives()
-
-fig.update_layout(
-    title="Positives vs Number of Models",
-    xaxis_title="Number of Positives",
-    yaxis_title="Percentage of Models",
-)
->>>>>>> a76a11ee
 
 # # TODO remove this override and use cdhutils function again
 # # when we've bumped up the pdstools version
@@ -2081,7 +2007,7 @@
         fig.show()
     else:
         quarto_callout_no_predictor_data_warning()
-except Exception as e: 
+except Exception as e:
     print(f"Propensity Distribution plot was not drawn because of error: {str(e)}")
 
 ```
