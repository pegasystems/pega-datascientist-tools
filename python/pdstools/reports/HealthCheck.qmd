---
title: "ADM Health Check"
title-block-banner: true
author: "Pega Data Scientist tools"
date: today
subtitle: >
  Summary of all ADM Models
format:
  html:
    page-layout: full
    code-fold: true
    embed-resources: true
    standalone: true
    code-tools: true
    toc: true
    toc-title: Table of Contents
    theme:
        light: flatly
    fontsize: small
jupyter: python3
---

```{python}
# | code-fold: true
# | output: false
import logging, sys

logging.disable()
import traceback

from IPython.display import display, Markdown

from pdstools import (
    datasets,
    ADMDatamart,
<<<<<<< HEAD
=======
    Prediction,
>>>>>>> 51ac7238
    read_ds_export,
)
from pdstools.adm.CDH_Guidelines import CDHGuidelines
from pdstools.utils import pega_template, report_utils, cdh_utils

# from plotly.offline import iplot
from great_tables import GT, style, md, html, loc
import plotly.express as px
from plotly.subplots import make_subplots
import plotly.graph_objs as go
import polars as pl

import numpy as np
import math

cdh_guidelines = CDHGuidelines()


def fig_update_facet_height(fig, n_cols=2, base_height=250, step_height=270):
    n_rows = max(math.ceil(len(fig.layout.annotations) / n_cols), 1)
    height = base_height + (n_rows * step_height)
    return fig.for_each_annotation(
        lambda a: a.update(text=a.text.split("=")[1])
    ).update_layout(autosize=True, height=height)


def fig_set_xaxis_modelperformance(fig, label="Model Performance"):
    fig = (
        fig.for_each_xaxis(
            lambda xaxis: xaxis.update(showticklabels=True, visible=True)
        )
        .for_each_xaxis(
            lambda xaxis: xaxis.update(
                dict(tickmode="array", tickvals=[x for x in range(50, 110, 10)])
            )
        )
        .update_xaxes(title=label, showticklabels=True, visible=True)
    )
    return fig


# def highlight_non_standard_channels(v):
#     if v not in set(standardNBADNames.values()):
#         color = "orange"
#     else:
#         color = ""
#     return "background-color: %s" % color

# def highlight_non_standard_configurations(v):
#     if v not in set(standardNBADNames.keys()):
#         color = "orange"
#     else:
#         color = ""
#     return "background-color: %s" % color

```

```{python}
# | tags: [parameters]
# | echo: false

# Parameters will be overriden by quarto when a parameters yaml is provided

title = "ADM Model Overview"
subtitle = "Sample data"

# Insert the paths to your data files here to run the notebook from your IDE

model_file_path = None
prediction_file_path = None
predictor_file_path = None
query = None

tables_max_rows = 200  # max number of rows for embedded tables
barchart_max_bars = 20  # max number of bars showing in bar charts
responsecount_analysis_threshold = (
    100  # min number of responses for response count analysis
)
predictor_analysis_threshold = 200  # min number of responses for predictor analysis
# channel_responses_threshold = 10000
configuration_responses_threshold = 10000
```

```{python}
# Below needed because current Yaml lib reads None back in as the string None
# TODO consider a different lib that supports roundtrip preservation like ruamel.yaml
if model_file_path and model_file_path == "None":
    model_file_path = None
if prediction_file_path and prediction_file_path == "None":
    prediction_file_path = None
if predictor_file_path and predictor_file_path == "None":
    predictor_file_path = None
if query and query == "None":
    query = None


responsecount_analysis_query = (
    pl.col("ResponseCount") > responsecount_analysis_threshold
)
predictor_analysis_query = pl.col("ResponseCountBin") > predictor_analysis_threshold

# | echo: false
report_utils.quarto_print(
    f"""
# {title}

## {subtitle}

"""
)

```

```{python}
# | tags: [initialization]
# | code-fold: true

def reset_datamart(dm):
    global datamart
    global last_data
    global datamart_all_columns

    datamart = dm
    last_data = (
        dm.aggregates.last()
        .with_columns(pl.col(pl.Categorical).cast(pl.Utf8))
        .with_columns(
            [
                pl.col(pl.Utf8).fill_null("NA"), # Hmmm would prefer to keep 'em as None
                pl.col(pl.Null).fill_null("NA"),
                pl.col("SuccessRate").fill_nan(0).fill_null(0),
                pl.col("Performance").fill_nan(0).fill_null(0),
                pl.col("ResponseCount").fill_null(0),
                (pl.concat_str("Channel/Direction".split("/"), separator="/")).alias(
                    "Channel/Direction"
                ),
            ]
        )
    ).collect()
    if dm.predictor_data is not None:
        datamart_all_columns = dm.combined_data.collect_schema().names()
    else:
        datamart_all_columns = dm.model_data.collect_schema().names()

if model_file_path is not None:
    reset_datamart(
        ADMDatamart.from_ds_export(
            model_filename=model_file_path,
            predictor_filename=predictor_file_path,
            base_path=".",
            query=query
        )
    )
else:
    # fall back to sample data
    reset_datamart(datasets.cdh_sample())

```

This document gives a global overview of the Adaptive models and (if available) the predictors of the models. It is generated from a Python markdown (Quarto) file in the [Pega Data Scientist Tools](https://github.com/pegasystems/pega-datascientist-tools). This is open-source software and comes without guarantees. Off-line reports for individual models can be created as well, see [Wiki](https://github.com/pegasystems/pega-datascientist-tools/wiki).

We provide guidance and best practices where possible. However these are generic guidelines and may or may not be applicable to the specific use case and situation of the implementation. The recommendations are strongly geared towards the CDH use cases and may not apply to, for example, Process AI.

```{python}
# Start with a global bubble chart. Maybe later replace by
# some ADM metrics, e.g. overall AUC, CTR, some other things.
# TODO for the overall AUC chart would be nicer to color the
# bubbles by channel/direction
try:
    fig = datamart.plot.bubble_chart()

    fig.layout.coloraxis.colorscale = pega_template.success

    fig = (
        fig_set_xaxis_modelperformance(fig)
        .update_layout(
            autosize=True,
            height=400,
            title="All ADM Models",
            xaxis_title="Model Performance",
            yaxis_title="Success Rate",
        )
        .update_yaxes(tickformat=",.2%")
        .update_coloraxes(showscale=False)
    )

    fig.show()
except Exception as e:
    report_utils.quarto_plot_exception("All ADM Models", e)
```

::: {.callout-tip title="Guidance"}
The [Plotly](https://plotly.com/python/) charts have [user controls for panning, zooming etc](https://plotly.com/chart-studio-help/zoom-pan-hover-controls/) but note that these interactive plots do not render well in portals like Sharepoint or Box. It is preferable to view them from a browser.
:::

# Overview of Channels

In a typical NBAD setup, treatments for a channels are modelled by a channel specific model configuration as well as a cross-channel *OmniAdaptiveModel* configuration. This cross-channel configuration is typically only used as a fall-back, and, additionally, for action-level insights.

If a channel has two model configurations with a naming pattern like “Adm_12345678912”, this could indicate the usage of the (no longer recommended) “2-stage model” predictions for conversion modeling, generated by Prediction Studio.

The "OmniChannel" percentage is an indicator of the overlap of actions between channels. The general recommendation is to have cross-channel actions and channel-specific treatments. This metric counts the overlap between the actions in one channel and all the other channels. It takes the average overlap with the other channels. At 100% the actions are truly cross-channel and at 0% the actions are specific to this one channel.

```{python}
df_channel_overview = (
    datamart.aggregates.summary_by_channel()
    .with_columns(
        NBAD=pl.when(pl.col("usesNBAD"))
        .then(
            pl.when(pl.col("usesNBADOnly"))
            .then(pl.lit("Yes"))
            .otherwise(pl.lit("With additional configurations"))
        )
        .otherwise(pl.lit("No"))
    )
    .drop(
        [
            "ChannelDirectionGroup",
            "ChannelDirection",
            "DateRange Min",
            "DateRange Max",
        ]
    )
    .collect()
)

formatted_channel_overview = (
    report_utils.table_standard_formatting(
        df_channel_overview,
        cdh_guidelines=cdh_guidelines,
        highlight_limits={
            "Positive Responses": "Positives",
            "Model Performance": "Performance",
            "Responses": "ResponseCount",
            "Actions": ["Total Number of Actions", "Used Actions"],
            "Treatments": ["Total Number of Treatments", "Used Treatments"],
            "Issues": "Issues",
            "OmniChannel": "OmniChannel Actions",
            "CTR" : "CTR",
        },
        highlight_lists={
            "Channel": cdh_guidelines.standard_channels,
            "Direction": cdh_guidelines.standard_directions,
        },
        highlight_configurations=["Configuration"],
    )
    .cols_label(
        CTR="Base Rate",
        ResponseCount="Total Responses",
        Positives="Total Positives",
        Configuration="Supported by Configurations",
        Performance="Average Performance",
    )
    .tab_spanner(
        label=html("<b>ADM Models</b>"),
        columns=["Positives", "ResponseCount", "Performance", "Configuration"],
    )
    .tab_spanner(
        label=html("<b>NBAD Setup</b>"),
        columns=[
            "Total Number of Actions",
            "Total Number of Treatments",
            "Used Actions",
            "Used Treatments",
            "Issues",
            "Groups",
            "NBAD",
            "OmniChannel Actions",
        ],
    )
)

# display table in two parts otherwise doesn't fit

display(
    formatted_channel_overview.cols_hide(
        [
            "Total Number of Actions",
            "Total Number of Treatments",
            "Used Actions",
            "Used Treatments",
            "Issues",
            "Groups",
            "NBAD",
            "OmniChannel Actions",
            "isValid",
            "usesNBAD",
            "usesNBADOnly",
        ]
    )
    .tab_style(
        style=style.text(decorate="line-through"),
        locations=loc.body(rows=pl.col("isValid").not_()),
    )
    .cols_move_to_start(columns=["Channel", "Direction", "CTR"])
)

display(
    formatted_channel_overview.cols_hide(
        [
            "Positives",
            "ResponseCount",
            "Performance",
            "Configuration",
            "CTR",
            "isValid",
            "usesNBAD",
            "usesNBADOnly",
        ]
    ).tab_style(
        style=style.text(decorate="line-through"),
        locations=loc.body(rows=pl.col("isValid").not_()),
    )
)
```

```{python}
framework_usage = (
    "is being used"
    if df_channel_overview.select(pl.col('usesNBAD').all()).item()
    else (
        "is being used with additional configurations"
        if df_channel_overview.select(pl.col('usesNBAD').any()).item()
        else "is not being used"
    )
)

report_utils.quarto_print(
    f"""
The standard Pega Next Best Action Designer framework defines a number
of standard Adaptive Models for channels. By looking at the names of the
configurations it seems that the framework **{framework_usage}**.
"""
)
```

::: {.callout-tip title="Guidance"}
-   Look out for channels supported by more than two model configurations, although there may be valid reasons to do so (e.g. different sets of predictors for certain issues)
-   Channels with no responses at all
-   Channels with no positive feedback
:::

::: callout-note
The total number of responses and positives are summed up over the models for that channel. If the models are configured differently, e.g. in a serial manner (shadow pattern for example) rather than in parallel (independently learning champion challenger setup) the actual counts per channel may be different. Ultimately, the real counts per channel can only be derived from interaction history data.
:::

## Exclude unused Channels

Channels with very few or no responses will be excluded from subsequent analyses. They have been highlighted in the channel overview with a strike-through.

# Overview of the Predictions

When data from Prediction Studio is made available to this notebook, we show an overview of the predictions in the system. A Prediction is a construct around models that allows for different modeling patterns and supports an overall monitoring of engagement lift, Performance etc.

::: {.content-hidden when-meta="analysis.predictions"}
However, Prediction Data is **not available**. This is either because the data is not captured or because Predictions are not used, for example when the NBAD framework is not used.
:::

::: {.content-hidden unless-meta="analysis.predictions"}
Predictions monitor performance in a different way than ADM models do. The measurement of Lift depends on having a control group for which the arbitration priority is random rather than model driven.

Lift in Predictions is the lift in *engagement* (clicks, accepts) and is defined as:

$$Lift = \frac{CTR_{test} - CTR_{control}}{CTR_{control}}$$

with "test" the model group and "control" random test group. A lift of 0% means the model group is doing no better than the random group. A lift of 100% means the models are giving two times the number of positive responses. Lift can be negative, up to -100%, which would mean the model group never results in any positive response. By default the size of the random group is 1-2% and is configured in Prediction Studio and Impact Analyzer (when using NBAD).

```{python}
if prediction_file_path:
    predictions = Prediction(read_ds_export(prediction_file_path))

    predictions_overview = predictions.summary_by_channel().collect()
    gt = (
        report_utils.table_standard_formatting(
            predictions_overview,
            title="Prediction Overview",
            subtitle="by Channel",
            cdh_guidelines=cdh_guidelines,
            highlight_limits={
                # "Actions": "Actions",
                # "Unique Treatments": "Treatments",
                "Positive Responses": [
                    "Positives",
                    "Positives_Test",
                    "Positives_Control",
                    "Positives_NBA",
                ],
                "Responses": [
                    "ResponseCount",
                    "Negatives",
                    "Negatives_Test",
                    "Negatives_Control",
                    "Negatives_NBA",
                ],
                "Model Performance": "Performance",
                "CTR": ["CTR", "CTR_Test", "CTR_Control", "CTR_NBA"],
                "Engagement Lift": "Lift",
            },
        )
        .fmt_percent(
            decimals=2,
            scale_values=False,
            columns=["TestPercentage", "ControlPercentage"],
        )
        .cols_label(
            ResponseCount="Total Responses",
            Positives="Total Positives",
            Negatives="Total Negatives",
            Positives_Test="Positives Test Group",
            Negatives_Test="Negatives Test Group",
            Positives_Control="Positives Control Group",
            Negatives_Control="Negatives Control Group",
            Positives_NBA="Positives NBA Group",
            Negatives_NBA="Negatives NBA Group",
            Performance="Overall Performance",
            ControlPercentage="Control Group Size",
            TestPercentage="Test Group Size",
            CTR="Overall CTR",
            CTR_Test="CTR Test Group",
            CTR_Control="CTR Control Group",
            CTR_NBA="CTR NBA Group",
        )
        .cols_hide(
            [
                "ChannelDirectionGroup",
                "isStandardNBADPrediction",
                "isMultiChannelPrediction",
                "usesImpactAnalyzer",
                "isValid",
            ]
        )
    )

    display(gt)

else:
    report_utils.quarto_callout_no_prediction_data_warning()
```

```{python}
try:
    plt = predictions.plot.lift_trend("1w")
    plt.update_layout(autosize=True, height=400, )

    plt.show()

    plt = predictions.plot.responsecount_trend("1w")
    plt.update_layout(autosize=True, height=400, )

    plt.show()
except Exception as e:
    report_utils.quarto_plot_exception("Prediction Trend Charts", e)

```
:::

# Overview of the Actions

In a standard setup, the offers/conversations are presented as treatments for actions in a hierarchical structure setup in NBA Designer. Treatments are often channel specific and typically there are more unique treatments than there are actions.

Adaptive Models are created per treatment (at least in the default setup) and the recommendation is to stick the default context keys of the models.

The recommended [Service and data health limits for Pega Customer Decision Hub on Pega Cloud](https://docs.pega.com/bundle/customer-decision-hub-241/page/customer-decision-hub/cdh-portal/cloud-service-health-limits.html) are used here to highlight whether metrics are within limits. These limits may not apply for on-prem, non-CDH installs or for other reasons.

```{python}
df_action_overview = pl.DataFrame(
    {
        "Item": [
            "Overall Number of Actions",
            "Max number of Actions within an Issue and Group",
            "Number of Treatments across all Actions",
            "Max number of Treatments per Channel",
            "Max number of Treatments per Channel for any single Action",
            "Number of unique Issues",
            "Average number of Groups per Issue",
            "Max number of Groups per Issue",
            "Channels",
        ],
        "Number": [
            report_utils.n_unique_values(datamart, datamart_all_columns, "Name"),
            report_utils.max_by_hierarchy(
                datamart, datamart_all_columns, "Name", ["Issue", "Group"]
            ),
            report_utils.n_unique_values(datamart, datamart_all_columns, "Treatment"),
            report_utils.max_by_hierarchy(
                datamart, datamart_all_columns, "Treatment", ["Channel", "Direction"]
            ),
            report_utils.max_by_hierarchy(datamart, datamart_all_columns, "Treatment", ["Name"]),
            report_utils.n_unique_values(datamart, datamart_all_columns, "Issue"),
            report_utils.avg_by_hierarchy(datamart, datamart_all_columns, "Group", ["Issue"]),
            report_utils.max_by_hierarchy(datamart, datamart_all_columns, "Group", ["Issue"]),
            report_utils.n_unique_values(datamart, datamart_all_columns, ["Channel", "Direction"]),
        ],
        "(Example) Values": [
            report_utils.sample_values(datamart, datamart_all_columns, "Name"),
            "-",
            report_utils.sample_values(datamart, datamart_all_columns, "Treatment"),
            "-",
            "-",
            report_utils.sample_values(datamart, datamart_all_columns, "Issue"),
            report_utils.sample_values(datamart, datamart_all_columns, "Group"),
            "-",
            report_utils.sample_values(datamart, datamart_all_columns, ["Channel", "Direction"]),
        ],
        "Best Practice": [
            cdh_guidelines.best_practice_min("Actions"),
            cdh_guidelines.best_practice_min("Actions per Group"),
            cdh_guidelines.best_practice_min("Treatments"),
            cdh_guidelines.best_practice_min("Treatments per Channel"),
            cdh_guidelines.best_practice_min("Treatments per Channel per Action"),
            cdh_guidelines.best_practice_min("Issues"),
            cdh_guidelines.best_practice_min("Groups per Issue"),
            cdh_guidelines.best_practice_min("Groups per Issue"),
            cdh_guidelines.best_practice_min("Channels"),
        ],
        "Cloud Service Limit": [
            cdh_guidelines.best_practice_max("Actions"),
            cdh_guidelines.best_practice_max("Actions per Group"),
            cdh_guidelines.best_practice_max("Treatments"),
            cdh_guidelines.best_practice_max("Treatments per Channel"),
            cdh_guidelines.best_practice_max("Treatments per Channel per Action"),
            cdh_guidelines.best_practice_max("Issues"),
            cdh_guidelines.best_practice_max("Groups per Issue"),
            cdh_guidelines.best_practice_max("Groups per Issue"),
            cdh_guidelines.best_practice_max("Channels"),
        ],
    },
    strict=False,
)

gt = (
    report_utils.table_standard_formatting(df_action_overview, title="Action Overview", cdh_guidelines=cdh_guidelines)
    .fmt_number(decimals=1, columns=["Number"])
    .fmt_number(decimals=0, columns=["Best Practice", "Cloud Service Limit"])
)

values = df_action_overview["Number"].to_list()
best_practice = df_action_overview["Best Practice"].to_list()
cloud_limit = df_action_overview["Cloud Service Limit"].to_list()

error_rows = [i for i, v in enumerate(values) if v == 0]

warning_rows = [
    i
    for i, v in enumerate(values)
    if v > 0
    and (v < best_practice[i] or (cloud_limit[i] is not None and v > cloud_limit[i]))
]

gt = gt.tab_style(
    style=style.fill(color="orangered"),
    locations=loc.body(columns="Number", rows=error_rows),
)

gt = gt.tab_style(
    style=style.fill(color="orange"),
    locations=loc.body(columns="Number", rows=warning_rows),
)

# Display the table
display(gt)
```

## Issue/Group Hierarchy

```{python}
# TODO work in progress - action overview
if "Issue" in datamart_all_columns and "Group" in datamart_all_columns:
    df_action_hierarchy = (
        datamart.model_data
        .group_by(
            ["Issue", "Group"]
        )
        # TODO actions/treatments/used actions/used treatments
        # but only if available. Maybe a few examples too.
        .agg(
            pl.col("ModelID").n_unique().alias("Models"),
            pl.col("Name").unique().head(5).alias("Example Values")
        )
        .sort(["Issue", "Group"])
    ).with_columns(
        pl.format("<b>{}</b", pl.col("Issue")).alias("Issue")
    )

    gt = report_utils.table_standard_formatting(
        df_action_hierarchy.collect(),
        title="Action Hierarchy",
        rowname_col="Group",
        groupname_col="Issue"
    ).tab_stubhead(label="Issue/Group")

    # .tab_style(style=style.fill(color="red"), locations=loc.stub(rows=pl.col("Issue")=="Sales"))

    display(gt)
```

## Success Rates

```{python}
unused_channels = df_channel_overview.filter(pl.col.isValid.not_()).select(["Channel", "Direction"])
if unused_channels.shape[0] > 0:
    reset_datamart(
        ADMDatamart(
            model_df=datamart.model_data.join(
                unused_channels.lazy(), on=["Channel", "Direction"], how="anti"
            ),
            predictor_df=datamart.predictor_data,
        )
    )
```

```{python}
report_utils.quarto_print(
    f"""
Just showing the top {barchart_max_bars} here and limiting to the propositions that have received at least {responsecount_analysis_threshold} responses (the rates reported by the models are unreliable otherwise).
"""
)
```

::: {.callout-tip title="Guidance"}
-   Look out for actions that stand out, having a far higher success rate than the rest. Check with business if that is expected.

-   Variation in the set of offers across customers is also an important metric but not one that can be derived from the Adaptive Model data - this requires analysis of the actual interactions.
:::

```{python}
facet = "Channel/Direction"
hover_columns = report_utils.polars_subset_to_existing_cols(
    datamart_all_columns, ["Issue", "Group", "Name", "Treatment"]
)

df_success_rates = (
    last_data.lazy()
    .with_columns(pl.concat_str(facet.split("/"), separator="/").alias(facet))
    .with_columns(pl.col(pl.Categorical).cast(pl.Utf8))
    .filter(pl.col("ResponseCount") > responsecount_analysis_threshold)
    .select(hover_columns + ["ModelID", "Channel/Direction", "SuccessRate"])
    .with_columns(
        pl.col("SuccessRate").round(4),
        pl.concat_str(
            report_utils.polars_subset_to_existing_cols(datamart_all_columns, ["Name", "Treatment"]),
            separator="/",
        ).alias("Label"),
    )
    .sort(["Channel/Direction", "SuccessRate"], descending=True)
    .group_by(["Channel/Direction"])
    .head(barchart_max_bars)
    .collect()
)

hover_data = {
    "SuccessRate": ":.3%",
}
for col in hover_columns:
    hover_data[col] = ":.d"

facet = "Channel/Direction"
facet_cols = 3

try:
    fig = px.bar(
        df_success_rates.to_pandas(use_pyarrow_extension_array=True),
        x="SuccessRate",
        y="ModelID",
        color="SuccessRate",
        facet_col=facet,
        facet_col_wrap=facet_cols,
        template="pega",
        text="Label",
        title=(
            "Success Rates per Channel<br><sup>%s</sup>"
            % "/".join(report_utils.polars_subset_to_existing_cols(datamart_all_columns, ["Name", "Treatment"]))
        ),
        hover_data=hover_data,
    )

    fig = fig_update_facet_height(fig, facet_cols, 200, 250)  # 200/250

    fig = (
        fig.update_xaxes(tickformat=",.2%", tickangle=45, title="", matches=None)
        .update_yaxes(
            matches=None, showticklabels=False, visible=False, autorange="reversed"
        )
        .update_traces(textposition="inside")
        .update(layout_coloraxis_showscale=False)
    )

    fig.show()
except Exception as e:
    report_utils.quarto_plot_exception("Success Rates per Channel", e)

```

## All Success Rates

Showing the success rates of all actions in an interactive tree map. Green is higher, red are lower success rates.

```{python}
try:
    fig = datamart.plot.tree_map(
        metric="SuccessRate",
        by=datamart.context_keys[-1],
        query=responsecount_analysis_query,
    )

    fig = fig.update_coloraxes(showscale=False).update_layout(autosize=True)

    fig.show()
except Exception as e:
    report_utils.quarto_plot_exception("All Success Rates Treemap", e)
```

## Success Rates over Time

Showing how the overall channel success rates evolved over the time that the data export covers. Split by Channel and model configuration. Usually there are separate model configurations for different channels but sometimes there are also additional model configurations for different outcomes (e.g. conversion) or different customers (e.g. anonymous).

::: {.callout-tip title="Guidance"}
-   There shouldn’t be too sudden changes over time
:::

```{python}
# TODO: the faceting errors out when there are many configurations and too few facet columns resulting in very small facet rows

facets = datamart.unique_configurations
facet_col_wrap = max(2, int(len(facets) ** 0.5))
by = pl.concat_str(["Channel", "Direction"], separator="/")
try:
    fig = datamart.plot.over_time(
        metric="SuccessRate",
        facet="Configuration",
        by=by,
    )
    fig = fig_update_facet_height(fig, facet_col_wrap, 200, 250)
    fig = (
        fig.update_yaxes(matches=None, title="", showticklabels=True, tickformat=".2%")
        .update_xaxes(showticklabels=True, title="")
        .update_layout(title=f"Trend of Success Rates by Channel")
    )

    fig.show()
except ValueError as e:
    print(
        f"Error {str(e)}\nPossibly too many facets: {len(facets)} for {facet_col_wrap} columns."
    )
except Exception as e:
    report_utils.quarto_plot_exception("Success Rates over Time", e)
```

# Overview of Adaptive Models

```{python}
n_unique_models = len(last_data.select("ModelID").unique())  # TODO or uniqueN ?

report_utils.quarto_print(
    f"""
There are a total of **{n_unique_models}** Adaptive Models in the latest snapshot.
"""
)
```

In the standard configuration there is one Adaptive model per treatment/action for a configuration.

```{python}
action_dim_agg = [pl.col("Name").n_unique().alias("Actions")]
if report_utils.polars_col_exists(last_data, "Treatment"):
    action_dim_agg += [pl.col("Treatment").n_unique().alias("Unique Treatments")]
else:
    action_dim_agg += [pl.lit(0).alias("Unique Treatments")]

# TODO work this into a get_model_overview function in the ADMDatamart
# note there already is a perhaps useful model_summary in there which returns
# some but not all the info we need here
# datamart.model_summary(context_keys=["Configuration","Channel","Direction"]).collect()

model_overview = (
    last_data.group_by(
        ["Configuration"]
        + report_utils.polars_subset_to_existing_cols(
            datamart_all_columns, ["Channel", "Direction"]
        )
    )
    .agg(
        [
            pl.col("ModelID").n_unique(),
        ]
        + action_dim_agg
        + [pl.sum("ResponseCount"), pl.sum("Positives")]
    )
    .with_columns(
        [
            # pl.col("Configuration")
            # .is_in(standardNBADNames.keys())
            # .alias("Standard in NBAD Framework"),
            (pl.col("ModelID") / pl.col("Actions"))
            .round(2)
            .alias("ModelsPerAction"),
        ]
    )
    .sort(["Configuration", "Channel", "Direction"])
)

display(
    report_utils.table_standard_formatting(
        model_overview,
        title="Model Overview",
        cdh_guidelines=cdh_guidelines,
        highlight_limits={
            "Actions": "Actions",
            "Treatments": "Unique Treatments",
            "Positive Responses": "Positives",
            "Responses": "ResponseCount",
        },
        highlight_lists={
            "Channel": cdh_guidelines.standard_channels,
            "Direction": cdh_guidelines.standard_directions,
            "Configuration": cdh_guidelines.standard_configurations,
        },
    )
    .tab_style(
        style=style.text(weight="bold"),
        locations=loc.body(columns="ModelID"),
    )
    .cols_label(
        ModelID="Number of Models",
        Actions="Unique Actions",
        ModelsPerAction="Average number of Models per Action",
    )
)
```

```{python}
report_utils.quarto_print(
    f"""
If there are any model configurations that have fewer than {configuration_responses_threshold} responses in total or no positives at all, these will be excluded. However if no configurations would be left, we don't do that.
"""
)

configuration_overview = (
    datamart.model_data
    # first, take max per model ID
    .group_by("Configuration").agg(
        pl.max("ResponseCount").alias("Responses"), pl.max("Positives")
    )
).collect()

all_configurations = configuration_overview.select(["Configuration"]).unique()

unused_configurations = (
    configuration_overview.filter(
        (pl.col("Responses") < configuration_responses_threshold)
        | (pl.col("Positives") == 0)
    )
    .select(["Configuration", "Responses", "Positives"])
    .unique()
)

if (unused_configurations.shape[0] > 0) & (
    unused_configurations.shape[0] != all_configurations.shape[0]
):
    report_utils.quarto_print(
        f"""
In the detailed analyses after the model overview, the following configurations will be excluded:
    """
    )

    display(
        GT(unused_configurations.sort(["Configuration"])).tab_options(table_font_size=8)
    )
```

```{python}
if (unused_configurations.shape[0] > 0) and (
    (unused_configurations.shape[0] != all_configurations.shape[0])
):

    reset_datamart(
        ADMDatamart(
            model_df=datamart.model_data.join(
                unused_configurations.lazy(), on=["Configuration"], how="anti"
            ),
            predictor_df=datamart.predictor_data,
        )
    )
```

## Model Performance

### Model Performance vs Action Success Rates (the Bubble Charts)

This “Bubble Chart” - similar to the standard ADM models overview in Pega Prediction Studio - shows the relation between model performance and proposition success rates. The size of the bubbles indicates the number of responses.

::: {.callout-tip title="Guidance"}
-   Bubbles stacked up against the left-hand vertical axis represent actions/treatments for which the models are not predictive. These models may be still be ramping up, or they may not have enough features to work with: consider if new/better predictors can be added.

-   Charts should not be empty or contain only a few bubbles. Such charts may represent channels or configurations not (or no longer) used.

-   Bubbles at the bottom of the charts represent propositions with very low success rates - they may not be compelling enough.

-   In an ideal scenario you will see the larger bubbles more on the top-right, so more volume for propositions with higher success rates and better models.

-   There should - very roughly - be a positive correlation between success rate and performance and between response counts and performance.

-   There should be variation in response counts (not all dots of equal size)

-   For small volumes of good models, see if the engagement rules in the Decision Strategy are overly restrictive or reconsider the arbitration of the propositions so they get more (or less) exposure.
:::

```{python}
try:
    facet = pl.concat_str(
        pl.col("Configuration"), pl.col("Channel"), pl.col("Direction"), separator="/"
    )
    fig = datamart.plot.bubble_chart(facet=facet)
    fig = fig_set_xaxis_modelperformance(fig, label="")
    fig = fig_update_facet_height(fig)
    fig = (
        fig
        .update_layout(title="All ADM Models", font=dict(size=9))
        .for_each_annotation(lambda a: a.update(text="<br>".join(a.text.split("/", 1))))
        .update_yaxes(tickformat=",.2%", title="")
        .update_coloraxes(showscale=False)
    )
    fig.layout.coloraxis.colorscale = pega_template.success
    fig.show()
except ValueError as e:
    print(f"Error {str(e)}\nPossibly no valid data.")
except Exception as e:
    report_utils.quarto_plot_exception("Model Performance vs Action Success Rates", e)

```

On the x-axis Model Performance measured in AUC-ROC, on the y-axis the Success Rate of the models (#positives / #responses).

### Model Performance over Time

The trend chart shows how model performance evolves over time. Note that ADM is by default configured to track performance over *all* time. You can configure a window for monitoring but this is not commonly done. In Pega Prediction Studio you can monitor models per month, year etc.

::: {.callout-tip title="Guidance"}
-   No abrupt changes but gradual upward trend is good
:::

```{python}
facet = "Configuration"
facets = datamart.unique_configurations
by = pl.concat_str(pl.col("Channel"), pl.col("Direction"), separator="/").alias(
    "Channel/Direction"
)
facet_col_wrap = max(2, int(len(facets) ** 0.5))
try:
    fig = datamart.plot.over_time(metric="Performance", facet=facet, by=by)
    fig = fig_update_facet_height(fig, facet_col_wrap, 200, 250)
    fig = (
        fig.update_layout(title="Trend of Model Performance")
        # no need for a for_all_y or something?
        .update_yaxes(showticklabels=True, title="", range=[50,100])
        .update_xaxes(title="")
    )
    fig.show()
except ValueError as e:
    print(
        f"Error {str(e)}\nPossibly too many facets: {len(facets)} for {facet_col_wrap} columns."
    )
except Exception as e:
    report_utils.quarto_plot_exception("Model Performance over Time", e)

```

### Model performance of all the actions

Using an interactive treemap to visualize the performance. Red is lower performance, green is higher (better) performance.

It can be interesting to see which issues, groups or channels can be better predicted than others. Identifying categories of items for which the predictions are poor can help to drive the search for better predictors, for example.

```{python}
try:
    fig = datamart.plot.tree_map(
        metric="Performance",
        by=datamart.context_keys[-1],
    )

    fig = fig.update_layout(
        title="Overview of Model Performance", showlegend=False
    ).update_coloraxes(showscale=False)

    fig.show()
except Exception as e:
    report_utils.quarto_plot_exception("Overview of Model Performance", e)

```

### Response counts for all the actions

Using an interactive treemap to visualize the response counts. Different channels will have very different numbers but within one channel the relative differences in response counts give an indication how skewed the distribution is.

Warning : Currently treemap calculates mean response count moving upwards in the hierarchy.

::: {.callout-tip title="Guidance"}
If there are actions that have a much higher response count than the rest see why that is. Possibly they are levered up for valid business reasons.
:::

```{python}
try:
    fig = datamart.plot.tree_map(
        metric="ResponseCount",
        by=datamart.context_keys[-1],
    )

    fig = fig.update_layout(
        title="Overview of Response Counts", showlegend=False
    ).update_coloraxes(showscale=False)

    fig.show()
except Exception as e:
    report_utils.quarto_plot_exception("Overview of Response Counts", e)

```

# Analysis of Predictors

This analysis looks at the predictors that are driving the models.

::: {.content-hidden when-meta="analysis.predictors"}
However, Predictor Data is **not available**. Predictor analysis is not available.
:::

::::::: {.content-hidden unless-meta="analysis.predictors"}
```{python}
# | output: asis
# | echo: false
if datamart.predictor_data is None:
    report_utils.quarto_callout_no_predictor_data_warning(
        "All the below analyses based on predictor data will be empty."
    )
```

This analysis looks at the predictors that are driving the models.

The predictors are categorized (by color) by their “source”.

This is something that can be configured when reading the data. By default it simply takes the first part before the dot in the predictor name, so this typically distinguishes between e.g. *Customer*, *Account*, *IH* and parameterized (*Param.*) predictors.

You can customize this (when reading in the data) to add patterns to identify for example external scores.

## Number of Predictors per model configuration

This shows the total number of predictors per model configuration (this includes both active and inactive predictors).

Note that the total number of predictors in the model data does not always equate the data from the more detailed view split by category below.

```{python}
if datamart.predictor_data is not None:
    context_aggregations = []
    if report_utils.polars_col_exists(datamart.combined_data, "Channel"):
        context_aggregations += [pl.col("Channel").unique().alias("Used in (Channels)")]
    if report_utils.polars_col_exists(datamart.combined_data, "Issue"):
        context_aggregations += [pl.col("Issue").unique().alias("Used for (Issues)")]

    predictors_per_configuration = (
        datamart.combined_data.filter(pl.col("EntryType") != "Classifier")
        .group_by("Configuration")
        .agg(
            [pl.col("PredictorName").unique().count().alias("Predictor Count")]
            + context_aggregations
        )
        .sort("Configuration")
        .collect()
    )

    gt = report_utils.table_standard_formatting(
        predictors_per_configuration, "Number of Predictors per Configuration",
        cdh_guidelines=cdh_guidelines,
    ).tab_style(
        style=style.text(weight="bold"),
        locations=loc.body(columns="Predictor Count"),
    )
    gt = report_utils.table_style_predictor_count(gt, ["Predictor Count"], cdh_guidelines)

    display(gt)

else:
    report_utils.quarto_callout_no_predictor_data_warning()

```

## Number of Predictors per Predictor Category

Split by category (defaults to the string before the first dot, can be overridden when reading the data).

The numbers here can differ from the totals above, these ones are leading.

::: {.callout-tip title="Guidance"}
-   Total number of predictors per model 200 - 700 to stay within service limits
-   There should be some “IH” predictors but no more than ca 100 of them
-   No more than a few dozen Param predictors
-   Consistency in the numbers across configurations
:::

```{python}
if datamart.predictor_data is not None:
    predictors_per_category = (
        datamart.combined_data.filter(pl.col("EntryType") != "Classifier")
        .group_by(["Configuration", "PredictorCategory"])
        .agg([pl.col("PredictorName").n_unique().alias("Predictor Count")])
        .sort(["Configuration", "PredictorCategory"])
        .collect()
        .pivot(
            values="Predictor Count",
            index="Configuration",
            on="PredictorCategory",
            maintain_order=True,
        )
        .fill_null(0)
    )

    gt = report_utils.table_standard_formatting(
        predictors_per_category, "Number of Predictors per Predictor Category",
        cdh_guidelines=cdh_guidelines
    )
    gt = report_utils.table_style_predictor_count(
        gt, [x for x in predictors_per_category.columns if not x in {"Configuration"}]
    )

    display(gt)
else:
    report_utils.quarto_callout_no_predictor_data_warning()

```

## Predictor Importance across all models per configuration

Box plots of the predictor importance. Predictor importance is using the univariate predictor performance.

::: {.callout-tip title="Guidance"}
-   You expect most predictors to have a spread in the performance range, doing better for some actions than for others
-   Predictors only showing as a single bar (no range) are suspicious
-   A variation of predictors from different categories in the top 30
-   A min/max of the univariate AUC performance somewhere between 55 and 75
:::

```{python}
# TODO: Uses feature importance if available in the datamart
# drop our own calculations of feature importance. Would be nice to
# be able to toggle in the graph (with a tab)
# TODO see why the categorization does not work
# TODO consistent coloring for predictor categories

# to_plot = (
#     "FeatureImportance"
#     if "FeatureImportance" in datamart_all_columns
#     else "Performance"
# )

if datamart.predictor_data is not None:
    try:
        facets = datamart.unique_configurations
        partition_col = "Configuration"
        figs = datamart.plot.partitioned_plot(
            datamart.plot.predictor_performance,
            metric="Performance",
            top_n=30,
            active_only=False,
            query=predictor_analysis_query,
            facets=facets,
            partition_col=partition_col,
            show_plots=False,
        )
        if not isinstance(figs, list):
            figs = [figs]

        for fig, facet_name in zip(figs, facets):
            if fig is not None:
                fig.update_traces(width=0.3)
                fig.update_layout(title=facet_name,font=dict(size=10), height=700, yaxis_title="")
                fig.layout.xaxis.tickformat = ".d"
                # TODO fix title see https://github.com/pegasystems/pega-datascientist-tools/issues/167

                fig.show()
    except Exception as e:
        report_utils.quarto_plot_exception("Predictor Importance across all models per configuration", e)
else:
    report_utils.quarto_callout_no_predictor_data_warning()
```

## Importance by Predictor Category

Aggregating up to the category of the predictors. This gives a view at a glance of how well e.g. interaction history, external model scores or contextual data are doing overall.

### Predictor Category performance per Channel/Direction/Issue

```{python}
# | error: true

if datamart.predictor_data is not None:
    facet = pl.concat_str(
        pl.col("Configuration"), pl.col("Channel"), pl.col("Direction"), separator="/"
    )
    facet_cols = 3
    facets = datamart.unique_configuration_channel_direction

    try:
        fig = datamart.plot.predictor_category_performance(
            facet=facet,
        )
        fig.update_layout(font=dict(size=10))
        fig.for_each_annotation(lambda a: a.update(text="<br>".join(a.text.split("/"))))
        legend_items = [item['name'] for item in fig.data]
        legend_items.reverse()

        fig.update_yaxes(
            categoryorder='array',
            categoryarray=legend_items,
            automargin=True,
            dtick=1
        )
        fig.for_each_annotation(lambda a: a.update(text=a.text.split("=")[-1]))
        fig.show()
    except Exception as e:
        report_utils.quarto_plot_exception("Predictor Category performance per Channel", e)
else:
    report_utils.quarto_callout_no_predictor_data_warning()

```

### Relative Predictor Category importance per Configuration

Although the same could be achieved using the standard **plotPredictorImportance** method, now that we only split by Configuration this allows for a more compact visualization using a stacked bar chart.

```{python}

""" By dividing a predictor category's weighted performance to the sum of all predictor categories weighted performance in a configuration, creates a plot that displays relative importance of categories in a configuration.
Changes the Predictor performance range from 50-100 to 0-100 in order to increase visibilty of performance differences among categories."""

if datamart.predictor_data is not None:
    try:
        fig = datamart.plot.predictor_contribution()
        height = 200 + (
            math.ceil(
                len(
                    datamart.model_data.select(pl.col("Configuration").unique())
                    .collect()["Configuration"]
                    .to_list()
                )
                / 2
            )
            * 50
        )
        fig.update_layout(height=height)
        fig.update_yaxes(
            automargin=True,
            dtick=1,
        )
        fig.show()
    except Exception as e:
        report_utils.quarto_plot_exception("Relative Predictor Category importance", e)
else:
    report_utils.quarto_callout_no_predictor_data_warning()
```

## Global Predictor Overview

If predictors perform poorly across all models, that may be because of data sourcing issues or because it just is not related to any of the model outcomes. See also the analysis of missing data.

::: {.callout-tip title="Guidance"}
-   Predictors that consistently perform poorly could potentially be removed.
-   Be sure to check for data problems
-   Note we advise to be careful with predictor removal. Only remove if there is clearly no future value to other propositions as well or if there is always a related predictor that performs better.
:::

```{python}
# weighted performance


if datamart.predictor_data is not None:
    bad_predictors = (
        datamart.predictor_data.filter(pl.col("PredictorName") != "Classifier")
        .group_by("PredictorName")
        .agg(
            [
                pl.sum("BinResponseCount").alias("Response Count"),
                (pl.min("Performance") * 100).alias("Min"),
                (pl.mean("Performance") * 100).alias("Mean"),
                (pl.median("Performance") * 100).alias("Median"),
                (pl.max("Performance") * 100).alias("Max"),
            ]
        )
        .filter(pl.col("Mean") < cdh_guidelines.min("Model Performance"))
        .sort(["Mean", "PredictorName"], descending=False)
    ).collect()
    # responses_column_index = bad_predictors.columns.index("Response Count")
    # bad_predictors = bad_predictors.to_pandas(use_pyarrow_extension_array=False)

    display(
        report_utils.table_standard_formatting(
            bad_predictors,
            title="Overview of Poor Predictors",
            # .with_columns(MeanPlotData=pl.col("Mean")),
            rowname_col="PredictorName",
            cdh_guidelines=cdh_guidelines,
            highlight_limits = {"Responses" : "Response Count"}
        )
        .tab_options(container_height="400px", container_overflow_y=True)
        .tab_spanner(
            label=html("<b>Performance</b>"),
            columns=["Min", "Mean", "Median", "Max"],
        )
        .fmt_number(
            decimals=2,
            columns=["Min", "Mean", "Median", "Max"],
        )
        .tab_style(
            style=style.text(weight="bold"),
            locations=loc.body(columns="Mean"),
        )
        .tab_style(
            style=style.text(align="left"),
            locations=loc.body(columns="PredictorName"),
        )
        # .fmt_nanoplot(columns="MeanPlotData", plot_type="bar", autoscale=True)
        # .cols_label(
        #     MeanPlotData="Average Performance",
        # )
    )
else:
    report_utils.quarto_callout_no_predictor_data_warning()
```

## Number of Active and Inactive Predictors

Showing the number of active and inactive predictors per model.

::: {.callout-tip title="Guidance"}
-   We expect a few dozen active predictors for every model instance
:::

```{python}
if datamart.predictor_data is not None:
    facet_cols = 2
    try:
        fig = datamart.plot.predictor_count(by="Type", facet="Configuration")
        fig = fig_update_facet_height(fig, facet_cols, 250, 150)
        fig.for_each_annotation(lambda a: a.update(text=a.text.split("=")[-1]))
        fig.update_yaxes(categoryorder="array", automargin=True, dtick=1)
        fig.show()
    except Exception as e:
        report_utils.quarto_plot_exception("Number of Active and Inactive Predictors", e)
else:
    report_utils.quarto_callout_no_predictor_data_warning()
```

## Predictor Performance across Actions

A view of predictor performance across all propositions, ordered so that the best performing predictors are at the top and the best performing action/treatments are on the left. Green indicates good performance, red means more problematic - either too low or too good to be true.

Note that this view is really only useful when there is a limited number of actions.

```{python}
index_cols = report_utils.polars_subset_to_existing_cols(
    datamart_all_columns, ["Issue", "Group", "Name", "Treatment"]
)

if datamart.predictor_data is not None:
    for conf in datamart.unique_configurations:
        try:
            fig = datamart.plot.predictor_performance_heatmap(
                top_predictors=barchart_max_bars,
                top_groups=barchart_max_bars,
                by=pl.concat_str(
                    pl.col("Issue"), pl.col("Group"), pl.col("Name"), separator="/"
                ),
                query=pl.col("Configuration") == conf,
            )
            fig.update_layout(
                # TODO: make this a proper call to some abbreviation function
                xaxis={
                    "tickmode": "array",
                    "tickvals": fig.data[0]["x"],
                    "ticktext": [
                        "..." + tick[-25:] if len(tick) > 25 else tick
                        for tick in fig.data[0]["x"]
                    ],
                },
                font=dict(size=8),
                title=f"Top predictors over {conf}",
            )
            fig.update_yaxes(dtick=1, automargin=True)
            fig.update_xaxes(dtick=1) #, tickangle=params.get("tickangle", None))
            fig.update(layout_coloraxis_showscale=False)

            fig.show()

        except ValueError as e:
            print(f'Plot was not drawn for {conf} because of an error:"{e}"')
        except Exception as e:
            report_utils.quarto_plot_exception("Predictor Performance across Actions", e)

else:
    report_utils.quarto_callout_no_predictor_data_warning()
```

## Missing values

If a predictor is low performing: are there too many missing values? This could point to a technical problem Missing % is number of missing vs all responses, really just a filter on model data This TreeMap only shows the fields that have any missing values.

```{python}
if datamart.predictor_data is not None:
    path = report_utils.polars_subset_to_existing_cols(
        datamart_all_columns, ["Configuration", "PredictorCategory", "PredictorName"]
    )
    gb_cols = path
    path = [px.Constant("All Models")] + path

    missing = (
        datamart.aggregates.last(table="combined_data")
        .filter(pl.col("PredictorName") != "Classifier")
        .group_by(gb_cols)
        .agg(
            pl.col("BinResponseCount")
            .filter(pl.col("BinSymbol") == "MISSING")
            .sum()
            .alias("MissingCount"),
            pl.sum("BinResponseCount").alias("PredictorResponseCount"),
        )
        .with_columns(
            (pl.col("MissingCount") / pl.col("PredictorResponseCount")).alias(
                "Percentage without responses"
            )
        )
        .filter((~pl.col("Percentage without responses").is_nan()))
    ).collect()

    hover_data = {
        "Percentage without responses": ":.2%",
        "PredictorResponseCount": ":d",
    }

    try:
        fig = px.treemap(
            missing.to_pandas(),
            path=path,
            color="Percentage without responses",
            template="pega",
            hover_data=hover_data,
            title="Predictor Missing Data",
        )

        fig.layout.coloraxis.colorscale = pega_template.positive_negative
        fig.update_coloraxes(showscale=False)

        fig.show()
    except Exception as e:
        report_utils.quarto_plot_exception("Predictor Missing Data", e)
else:
    report_utils.quarto_callout_no_predictor_data_warning()

```
:::::::

# Responses

In the sections below we check how many models have reached certain reliability (or “maturity”) thresholds. This is based on heuristics on both the number of positives (\> 200 considered mature) and performance.

For the full list of models, export the data into an Excel sheet from Pega or from the PDS Tools app.

All below lists are guidance. With new treatments/actions being introduced regularly, you would expect a small percentage of the models to be at their initial stages, but that percentage should be small.

```{python}

maturity_criteria = [
    pl.len().alias("Number of models in last snapshot"),

    pl.col("Name")
    .filter(pl.col("ResponseCount") < cdh_guidelines.min("Responses"))
    .len()
    .alias("Models that have never been used"),

    pl.col("Name")
    .filter(
        (pl.col("Positives") < cdh_guidelines.min("Positive Responses"))
        & (pl.col("ResponseCount") >= cdh_guidelines.min("Responses"))
    )
    .count()
    .alias("Models that have been used but never received a positive response"),

    pl.col("Name")
    .filter(
        (
            pl.col("Positives") < cdh_guidelines.best_practice_min("Positive Responses")
        )
        & (pl.col("Positives") >= cdh_guidelines.min("Positive Responses"))
    )
    .count()
    .alias("Models that are still in an immature phase of learning"),

    pl.col("Name")
    .filter(
        (pl.col("Performance") == 0.5)
        & (
            pl.col("Positives") >= cdh_guidelines.best_practice_min("Positive Responses")
        )
    )
    .count()
    .alias(
        "Models that have received sufficient responses but are still at their minimum performance"
    ),

    pl.col("Name")
    .filter(
        (pl.col("Performance") > 0.5)
        & (pl.col("Performance") < cdh_guidelines.min("Model Performance"))
        & (
            pl.col("Positives") >= cdh_guidelines.best_practice_min("Positive Responses")
        )
    )
    .count()
    .alias(
        "Models that have received sufficient responses but still have a low performance"
    ),

    pl.col("Name")
    .filter(
        (pl.col("Performance") >= cdh_guidelines.min("Model Performance"))
        & (
            pl.col("Positives")
            >= cdh_guidelines.best_practice_min("Positive Responses")
        )
    )
    .count()
    .alias("Models with sufficient responses and a decent performance"),
]

maturity_overview = (
    last_data.select([pl.lit(1).alias("Dummy")] + maturity_criteria)
    .unpivot(index="Dummy", variable_name="Category", value_name="Number of Models")
    .drop("Dummy")
)

display(
    report_utils.table_standard_formatting(
        maturity_overview,
        title="Model Maturity Overview",
        cdh_guidelines=cdh_guidelines,
    )
)

# TODO: see if we can just combine the long descriptions below into one nice table view

```

### Models that have never been used

These models have no responses at all: no positives but also no negatives. The models for these actions/treatments exist, so they must have been created in the evaluation of the actions/treatments, but they were never selected to show to the customer, so never received any responses.

Often these represent actions that never made it into production and were only used to test out logic. But it could also be that the response mechanism is broken. It could for example be caused by outcome labels that are returned by the channel application not matching the configuration of the adaptive models.

### Models that have have been used but never received a positive response

These models have been used but never received a “positive” response. This means the action/treatments that these models represent have been selected, so an “impression” has been made to the customer, but they never received a “positive” response.

This could be because no customer ever found the proposition attractive, but it could also be because the response loop is not working correctly. Possibly Pega “believes” the user received the action but the actual channel application did never show it.

### Models that are still in an immature phase of learning

These models have received at least one positive response but not enough yet to be qualified to be fully “mature” - a concept that matters especially for outbound channels: the Outbound Maturity Capping feature caps the reach of immature actions.

These actions are typically new and still in early phases of learning.

### Models that have received sufficient responses but are still at their minimum performance

These models have received over 200 positives but still show the minimum model performance.

This could be an indication of data problems, or not having the right predictors but may also be caused by technical aspects like the order of the responses to the model.

### Models that have received sufficient responses but still have a low performance

These models have received over 200 positives and do have a performance above the minimum but it still is really low.

This could be because of lack of good predictors in the model.

## Number of Empty/Immature Models over time

In the analysis below we count the number of models in each of the groups analysed before and show how that \ncount changes over time. The expectation is that the number of “non-empty” models increases steadily and the other lines are more or less stable.\n Empty is defined as having no responses at all. Immature is defined as having \< 200 positives, and no performance means model performance is still the initial 0.5 value while having matured already according to the definition.

::: {.callout-tip title="Guidance"}
-   Empty models shouldnt be increasing too much
-   Good models (AUC 55-80) should increase or at least not decrease
-   Good models should be much higher than problem kids
:::

```{python}
by = ["SnapshotTime", "Channel", "Direction"]
facet = "Channel/Direction"

df = (
    datamart.model_data.with_columns(pl.col(pl.Categorical).cast(pl.Utf8))
    .with_columns(pl.col(pl.Utf8).fill_null("Missing"))
    .group_by(by)
    .agg(
        maturity_criteria
    )
    .sort(["Channel", "Direction", "SnapshotTime"], descending=True)
)

df = df.with_columns(
    pl.concat_str(facet.split("/"), separator="/").alias(facet)
).with_columns(pl.col(facet).cast(pl.Utf8).fill_null("NA"))

# df.collect()

try:
    fig = px.line(
        df.unpivot(index=by+[facet], variable_name="Category", value_name="Number of Models").sort(["SnapshotTime"]).collect(),
        x="SnapshotTime",
        y="Number of Models",
        color="Category",
        facet_col=facet,
        template="pega",
        color_discrete_sequence=px.colors.sequential.Turbo,
    )

    fig.for_each_xaxis(lambda xaxis: xaxis.update(title=""))
    fig.update_layout(legend_title_text="Model Maturity")
    fig = fig_update_facet_height(fig, 3, 200, 250)

    fig.update_layout(legend=dict(
        yanchor="bottom",
        y=-400,
        xanchor="left",
        x=0
    ))

    fig.show()
except Exception as e:
    report_utils.quarto_plot_exception("Number of Empty/Immature Models over time", e)
```

## Number of Responses over Time

```{python}
facets = "Configuration"
unique_count = len(datamart.unique_configurations)
# TODO: the faceting errors out when there are many configurations and too few facet columns resulting in very small facet rows
facet_col_wrap = max(2, int(unique_count**0.5))

try:
    response_counts = datamart.plot.over_time(
        "ResponseCount",
        by="Channel",
        cumulative=True,
        facet="Configuration",
    )

    response_counts = fig_update_facet_height(response_counts, facet_cols, 200, 250)
    response_counts.for_each_xaxis(lambda xaxis: xaxis.update(title=""))
    response_counts.update_layout(yaxis_title="Response Count")

    response_counts.show()
except ValueError as e:
    print(f"Error {str(e)}\nPossibly too many facets: {unique_count} for {facet_cols} columns.")
except Exception as e:
    traceback.print_exc()
    print(f"Error in Number of Responses over time plot: {e}")

```

# Which Models drive most of the Volume

## Analysis of skewness of the Responses

Showing the cumulative response count vs the number of models. Is there a larger percentage of models that take the vast majority of the responses?

If this line strongly deviates from the diagonal it means that relatively few models drive the majority of the responses.

In the left-hand plot we look at all responses, which really means that we are looking at “impressions” mostly. The right-hand plot looks at just the positives. Typically, the positives are driven more strongly by the models so often you see more skewness in that one.

Very skewed results may be caused by prioritization elements like levers and weights and can be a reason to check in with business and verify that this is expected.

::: {.callout-tip title="Guidance"}
-   Area under this curve should be \> 0.5 but not too close to 1, which means that most of the responses are driven by relatively few actions, but not too extreme
:::

::: {layout-ncol="2"}
```{python}
# TODO move gains_table to PDS tools utils
# TODO a corresponding GINI calculation would be nice

def gains_table(df, value: str, index=None, by=None):
    sortExpr = pl.col(value) if index is None else pl.col(value) / pl.col(index)
    indexExpr = (
        (pl.int_range(1, pl.len() + 1) / pl.len())
        if index is None
        else (pl.cum_sum(index) / pl.sum(index))
    )

    if by is None:
        gains_df = pl.concat(
            [
                pl.DataFrame(data={"cum_x": [0.0], "cum_y": [0.0]}).lazy(),
                df.lazy()
                .sort(sortExpr, descending=True)
                .select(
                    indexExpr.cast(pl.Float64).alias("cum_x"),
                    (pl.cum_sum(value) / pl.sum(value)).cast(pl.Float64).alias("cum_y"),
                ),
            ]
        )
    else:
        by_as_list = by if isinstance(by, list) else [by]
        sortExpr = by_as_list + [sortExpr]
        gains_df = (
            df.lazy()
            .sort(sortExpr, descending=True)
            .select(
                by_as_list
                + [
                    indexExpr.over(by).cast(pl.Float64).alias("cum_x"),
                    (pl.cum_sum(value) / pl.sum(value))
                    .over(by)
                    .cast(pl.Float64)
                    .alias("cum_y"),
                ]
            )
        )
        # Add entry for the (0,0) point
        gains_df = pl.concat(
            [gains_df.group_by(by).agg(cum_x=pl.lit(0.0), cum_y=pl.lit(0.0)), gains_df]
        ).sort(by_as_list + ["cum_x"])

    return gains_df.collect()


# TODO move plot code to PDS tools plots


def plot_gains(df, value: str, index=None, by=None):
    gains_data = gains_table(df, value, index, by)

    if by is None:
        fig = px.area(gains_data, x="cum_x", y="cum_y", title="Gains", template="pega")
    else:
        by_as_list = by if isinstance(by, list) else [by]
        fig = px.line(
            gains_data.to_pandas(use_pyarrow_extension_array=True),
            x="cum_x",
            y="cum_y",
            color=gains_data.select(
                pl.concat_str(by_as_list, separator="/").alias("By")
            )["By"],
            title="Gains",
            template="pega",
        )
        fig = fig.update_layout(legend_title="/".join(by_as_list))

    fig.add_shape(
        type="line", line=dict(color="grey", dash="dash"), x0=0, x1=1, y0=0, y1=1
    )
    fig = (
        fig.update_yaxes(scaleanchor="x", scaleratio=1)
        .update_layout(autosize=False, width=400, height=400, )
        .update_yaxes(constrain="domain", title="% of Responders")
        .update_xaxes(tickformat=",.0%")
        .update_yaxes(tickformat=",.0%")
        .update_xaxes(constrain="domain", title="% of Population")
    )

    return fig


try:
    fig = plot_gains(datamart.aggregates.last(), "ResponseCount", by=["Channel", "Direction"])
    fig = (
        fig.update_layout(title="Cumulative Responses")
        .update_yaxes(title="% of Responses")
        .update_xaxes(title="Percentage of Models")
    )

    # .update_layout(legend=dict(
    #     orientation="h",
    #     yanchor="bottom",
    #     y=1.02,
    #     xanchor="right",
    #     x=1
    # ))
    # cdh_utils.legend_color_order(fig).show() # why?

    fig.show()
except Exception as e:
    report_utils.quarto_plot_exception("Cumulative Responses", e)

```

```{python}
try:
    fig = plot_gains(datamart.aggregates.last(), "Positives", by=["Channel", "Direction"])
    fig = (
        fig.update_layout(title="Cumulative Positives")
        .update_yaxes(title="% of Positives")
        .update_xaxes(title="Percentage of Models")
    )

    fig.show()
except Exception as e:
    report_utils.quarto_plot_exception("Cumulative Positives", e)
```
:::

## Analysis of Performance vs Volume

Is most volume driven by models that have a good predictive performance? Ideally yes, so the targeting of the customers is optimal. If a lot of volume is driven by models that are not very predictive, this could be a reason to look into the available predictor data.

The plot below shows this relation. Horizontally the model performance (the AUC, ranging from 50 to 100 as Pega usually scales this), descretized into a number of ranges, and vertically the percentage of responses.

A lot of volume on the first bins, where the performance is minimal, means that a lot of immature models are used. This is sub-optimal in terms of targeting. Ideally there is a smooth curve with a peak in the 60-80 range of AUC. Much higher AUC’s are possibly indicative of immature models or even outcome leakers (although that is effectively prevented by the standard delayed learning pattern). AUC’s below 60 are not uncommon but should be investigated - consider different predictors or outcomes.

```{python}
# | error: true
df = (
    datamart
    .model_data
    .with_columns(
        (pl.col("Performance")*100).cut(breaks=[p for p in range(50, 100, 3)]).alias("PerformanceBinned"),
        pl.format(
            "{}/{}",
            pl.when(pl.col("Channel").is_not_null() & (pl.col("Channel") != ""))
            .then(pl.col("Channel"))
            .otherwise(pl.lit("")),
            pl.when(
                pl.col("Direction").is_not_null() & (pl.col("Direction") != "")
            )
            .then(pl.col("Direction"))
            .otherwise(pl.lit("")),
        ).alias("ChannelDirection"),
    )
    .group_by(["ChannelDirection", "PerformanceBinned"]).agg(
        pl.sum("ResponseCount"),
        (pl.min("Performance")*100).round(2).alias("break_label"),
    )
    .with_columns((
        pl.col("ResponseCount") / (pl.col("ResponseCount").sum().over("ChannelDirection"))).alias("Proportion")
    )
    .sort(["ChannelDirection", "PerformanceBinned", "Proportion"])
    .collect()
)

channels = df["ChannelDirection"].unique().sort()

try:
    fig = go.Figure()
    for channel_num, channel in enumerate(channels):
        channel_df = df.filter(pl.col("ChannelDirection") == channel)
        fig.add_traces(
            go.Scatter(
                x=channel_df["PerformanceBinned"],
                y=channel_df["Proportion"],
                line_shape="spline",
                name=channel,
            )
        )

    fig = (
        fig
        .update_yaxes(tickformat=",.0%")
        .update_xaxes(
            type='category',
            categoryorder='array',
            categoryarray=df['PerformanceBinned'].unique().sort().to_list())
        .update_layout(
            template="pega",
            title="Performance vs Volume",
            xaxis_title="Model Performance",
            yaxis_title="Percentage of Responses",
        )
    )

    cdh_utils.legend_color_order(fig).show()
except Exception as e:
    report_utils.quarto_plot_exception("Analysis of Performance vs Volume", e)
```

# Credits

```{python}
# | echo: false

# unfortunately no way to get the quarto source file name, so that is hardcoded
report_utils.show_credits("pega-datascientist-tools/python/pdstools/reports/HealthCheck.qmd")

```<|MERGE_RESOLUTION|>--- conflicted
+++ resolved
@@ -33,10 +33,7 @@
 from pdstools import (
     datasets,
     ADMDatamart,
-<<<<<<< HEAD
-=======
     Prediction,
->>>>>>> 51ac7238
     read_ds_export,
 )
 from pdstools.adm.CDH_Guidelines import CDHGuidelines
@@ -1923,4 +1920,5 @@
 # unfortunately no way to get the quarto source file name, so that is hardcoded
 report_utils.show_credits("pega-datascientist-tools/python/pdstools/reports/HealthCheck.qmd")
 
+
 ```